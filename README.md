Master: [![Build Status](https://travis-ci.org/usdot-jpo-ode/jpo-ode.svg?branch=master)](https://travis-ci.org/usdot-jpo-ode/jpo-ode) [![Quality Gate](https://sonarcloud.io/api/badges/gate?key=usdot.jpo.ode:jpo-ode)](https://sonarcloud.io/dashboard?id=usdot.jpo.ode%3Ajpo-ode)

Develop: [![Build Status](https://travis-ci.org/usdot-jpo-ode/jpo-ode.svg?branch=develop)](https://travis-ci.org/usdot-jpo-ode/jpo-ode) [![Quality Gate](https://sonarcloud.io/api/badges/gate?key=usdot.jpo.ode:jpo-ode:develop)](https://sonarcloud.io/dashboard?id=usdot.jpo.ode%3Ajpo-ode%3Adevelop)

# jpo-ode
US Department of Transportation Joint Program office (JPO) Operational Data Environment (ODE)

In the context of ITS, an Operational Data Environment is a real-time data acquisition and distribution software system that processes and routes data from Connected-X devices –including connected vehicles (CV), personal mobile devices, and infrastructure components and sensors –to subscribing applications to support the operation, maintenance, and use of the transportation system, as well as related research and development efforts.

![ODE Dataflows](images/data_flow_v2.png)

<a name="toc"/>

## Table of Contents

[I. Release Notes](#release-notes)

[II. Documentation](#documentation)

[III. Collaboration Tools](#collaboration-tools)

[IV. Quickstart Guide](#quickstart-guide)

[V. Running the Application](#running)

[VI. ODE Limitation](#dev-tools)

[VII. Development Tools](#dev-tools)

[VIII. Contribution Information](#contribution-info)

[IX. Troubleshooting](#troubleshooting)

---

<a name="release-notes"/>


## [I. Release Notes](ReleaseNotes.md)


<a name="documentation"/>

## II. Documentation
ODE provides the following living documents to keep ODE users and stakeholders informed of the latest developments:

1. [ODE Architecture](docs/JPO%20ODE%20Architecture.docx)
2. [ODE User Guide](docs/JPO_ODE_UserGuide.docx)
3. [ODE REST API Guide](https://usdot-jpo-ode.github.io/)
4. [ODE Smoke Tests](https://github.com/usdot-jpo-ode/jpo-ode/wiki/JPO-ODE-QA-Documents)

All stakeholders are invited to provide input to these documents. Stakeholders should direct all input on this document to the JPO Product Owner at DOT, FHWA, and JPO. To provide feedback, we recommend that you create an "issue" in this repository (https://github.com/usdot-jpo-ode/jpo-ode/issues). You will need a GitHub account to create an issue. If you don’t have an account, a dialog will be presented to you to create one at no cost.

<a name="collaboration-tools"/>

## III. Collaboration Tools

### Source Repositories - GitHub

- Main repository on GitHub (public)
	- https://github.com/usdot-jpo-ode/jpo-ode
	- git@github.com:usdot-jpo-ode/jpo-ode.git
- Security repository on GitHub (public)
        - https://github.com/usdot-jpo-ode/jpo-security.git
	- git@github.com:usdot-jpo-ode/jpo-security.git
- Private repository on BitBucket
	- https://usdot-jpo-ode@bitbucket.org/usdot-jpo-ode/jpo-ode-private.git
	- git@bitbucket.org:usdot-jpo-ode/jpo-ode-private.git
- Data Privacy Module on Github (public)
	- https://github.com/usdot-jpo-ode/jpo-cvdp
	- git@github.com/usdot-jpo-ode/jpo-cvdp
- S3 Depositor Module on Github (public)
	- https://github.com/usdot-jpo-ode/jpo-s3-deposit
	- gith@github.com/usdot-jpo-ode/jpo-s3-deposit

### Agile Project Management - Jira
https://usdotjpoode.atlassian.net/secure/Dashboard.jspa

### Wiki - Confluence
https://usdotjpoode.atlassian.net/wiki/

### Continuous Integration and Delivery
https://travis-ci.org/usdot-jpo-ode/jpo-ode

<details><summary>Using Travis for your build</summary>
<br>
To allow Travis run your build when you push your changes to your public fork of the jpo-ode repository, you must define the following secure environment variable using Travis CLI (https://github.com/travis-ci/travis.rb).

Run:

```
travis login --org
```
Enter personal github account credentials.

In order to allow Sonar to run, personal key must be added with this command:
(Key can be obtained from the JPO-ODE development team)

```
travis env set SONAR_SECURITY_TOKEN <key> -pr <user-account>/<repo-name>
```
</details>
<br>

### Static Code Analysis
https://sonarcloud.io/organizations/usdot-jpo-ode/projects

[Back to top](#toc)

<a name="quickstart-guide"/>

## IV. Quickstart Guide

The following instructions describe the minimal procedure to fetch, build, and run the main ODE application. If you want to use the privacy protection module and/or S3 depositors, see the [extended features](#extended-features) section. Additionally, different build processes are covered in the extended features section.

Some notes before you begin:
* If you are installing the ODE in an Ubuntu environment, see this [preparation guide](https://github.com/usdot-jpo-ode/jpo-ode/wiki/Prepare-a-fresh-Ubuntu-instance-for-ODE-installation) that covers installing all of the prerequisites.
* Docker builds may fail if you are on a corporate network due to DNS resolution errors. 
[See here](https://github.com/usdot-jpo-ode/jpo-ode/wiki/Docker-fix-for-SSL-issues-due-to-corporate-network) for instructions to fix this.
* Additionally *git* commands may fail for similar reasons, you can fix this by running `export GIT_SSL_NO_VERIFY=1`.
* Windows users may find more information on installing and using Docker [here](https://github.com/usdot-jpo-ode/jpo-ode/wiki/Docker-management).
* Users interested in Kafka may find more guidance and configuration options [here](docker/kafka/README.md).

### Prerequisites
* JDK 1.8: http://www.oracle.com/technetwork/pt/java/javase/downloads/jdk8-downloads-2133151.html
* Maven: https://maven.apache.org/install.html
* Git: https://git-scm.com/
* Docker: https://docs.docker.com/engine/installation/
* Docker-Compose: https://docs.docker.com/compose/install/

Read the following guides to familiarize yourself with ODE's Docker and Kafka modules.

**Docker**

[README.md](docker/README.md)

**Kafka**

[README.md](docker/kafka/README.md)

---
### Obtain the Source Code

#### Step 0 - For Windows Users Only
If running on Windows, please make sure that your global git config is set up to not convert End-of-Line characters during checkout. 

Disable `git core.autocrlf` (One Time Only)

```bash
git config --global core.autocrlf false
```

#### Step 1 - Clone public repository
ODE software consists of the following modules:

|Name|Visibility|Description|
|----|----------|-----------|
|[jpo-ode](https://github.com/usdot-jpo-ode/jpo-ode)|public|Contains the public components of the application code.|
|[jpo-cvdp](https://github.com/usdot-jpo-ode/jpo-cvdp)|public|Privacy Protection Module|
|[jpo-s3-deposit](https://github.com/usdot-jpo-ode/jpo-s3-deposit)|public|S3 depositor service. Optional, comment out of `docker-compose.yml` file if not used.|
|[asn1_codec](https://github.com/usdot-jpo-ode/asn1_codec)|public|ASN.1 Encoder/Decoder module|

Clone the repositories by running these commands:

```bash
git clone --recurse-submodules https://github.com/usdot-jpo-ode/jpo-ode.git
```
*Note*: Make sure you specify the --recurse-submodules option on the clone command line. This option will cause the cloning of all dependent submodules:
- Privacy Protection Module (PPM) - [jpo-cvdp](https://github.com/usdot-jpo-ode/jpo-cvdp)
- S3 Bucket Depositor - [jpo-s3-deposit](https://github.com/usdot-jpo-ode/jpo-s3-deposit)
- ASN.1 CODEC - [asn1_codec](https://github.com/usdot-jpo-ode/asn1_codec)

Once you have these repositories obtained, you are ready to build and deploy the application.

---
### Build and Deploy the Application

<<<<<<< HEAD
ODE configuration can be customized for every deployment environment using environment variables. These variables can either be set locally or using the *.env* file found in the root of the jpo-ode repository.
=======
#### Environment Variables
>>>>>>> 55b14974

ODE configuration can be customized for every deployment environment using environment variables. These variables can either be set locally or using the *sample.env* file found in the root of the jpo-ode repository.

<<<<<<< HEAD
If you wish to change the application properties, such as change the location of the upload service via `ode.uploadLocation.*` properties or set the `ode.kafkaBrokers` to something other than the $DOCKER_HOST_IP:9092, or wish to set the CAS username/password, `ODE_EXTERNAL_IPVs`, etc. instead of setting the environment variables, modify `jpo-ode-svcs\src\main\resources\application.properties` file as desired.
=======
Instructions for how to use the *sample.env* file can be found [here](https://github.com/usdot-jpo-ode/jpo-ode/wiki/Using-the-.env-configuration-file).

**Important!** 
You must rename `sample.env` to `.env` for Docker to automatically read the file. This file will contain AWS access keys and other private information. Do not push this file to source control.

#### Build Process

**Note** Docker builds may fail if you are on a corporate network due to DNS resolution errors. 
[See here](https://github.com/usdot-jpo-ode/jpo-ode/wiki/Docker-fix-for-SSL-issues-due-to-corporate-network) for instructions to fix this.

**Note** In order for Docker to automatically read the environment variable file, you must rename it from `sample.env` to `.env`.

The ODE application uses Maven to manage builds.

**Step 1**: Build the private repository artifacts consisting of J2735 ASN.1 Java API and IEEE1609.2 ASN.1 Java API

Navigate to the root directory of the `jpo-ode-private` project:

```bash
 cd jpo-ode-private/
 mvn clean install
```
>>>>>>> 55b14974

**Required**: For the purposes of this quickstart guide, you must set at least the [DOCKER_HOST_IP](https://github.com/usdot-jpo-ode/jpo-ode/wiki/Docker-management#obtaining-docker_host_ip) and [DOCKER_SHARED_VOLUME](https://github.com/usdot-jpo-ode/jpo-ode/wiki/Docker-management#creating-a-docker_shared_volume) variables either in the environment file described above or as a local environment variable.

#### Step 1: Build the S3 Bucket Depositor Service

Note - if you do not intend on using this feature, edit the docker-compose.yml file and comment out (add a `#` to) the lines including and below `s3dep:`.

Navigate to the root directory of the `jpo-s3-depositor` project:

```bash
mvn clean compile assembly:single install
```

#### Step 2: (Optional)
Familiarize yourself with Docker and follow the instructions in the [README.md](docker/README.md).

If you wish to change the application properties, such as change the location of the upload service via `ode.uploadLocation.*` properties or set the `ode.kafkaBrokers` to something other than the $DOCKER_HOST_IP:9092, or wish to set the CAS username/password, `ODE_EXTERNAL_IPVs`, etc. instead of setting the environment variables, modify `jpo-ode-svcs\src\main\resources\application.properties` file as desired.

#### Step 3: Build and deploy the application.

Copy the fillowing files from jpo-ode directory into your DOCKER_SHARED_VOLUME directory.
- Copy jpo-ode/ppm.properties to ${DOCKER_SHARED_VOLUME}/config.properties. Open the newly copied `config.properties` file in a text editor and update the `metadata.broker.list=your.docker.host.ip:9092` line with your system's DOCKER_HOST_IP in place of the dummy `your.docker.host.ip` string. 
- Copy jpo-ode/adm.properties to ${DOCKER_SHARED_VOLUME}/adm.properties
- Copy jpo-ode/aem.properties to ${DOCKER_SHARED_VOLUME}/aem.properties

Navigate to the root directory of the jpo-ode project. The easiest way to build _and_ run the ODE application and all its submodules is using Docker. The script ```clean-build-and-deploy``` executes all the necessary commands to do just that:

```
#!/bin/bash
docker-compose stop
docker-compose rm -f -v
mvn clean install
docker-compose up --build -d
docker-compose ps
```

For other build options, see the next section. Otherwise, move on to section [V. Running ODE Application](#running)

[Back to top](#toc)

---
### Other Build/Deploy Options

#### Building ODE without Deploying
To build the ODE docker container images but not deploy it, run the following commands:

```
 cd jpo-ode (or cd ../jpo-ode if you are in any sub-directory)
 mvn clean install
 docker-compose rm -f -v
 docker-compose build
```

Alternatively, you may run the ```clean-build``` script.

#### Deploying ODE Application on a Docker Host
To deploy the the application on the docker host configured in your DOCKER_HOST_IP machine, run the following:

```bash
docker-compose up --no-recreate -d
```

**NOTE**: It's important to run ```docker-compose up``` with ```no-recreate``` option. Otherwise you may run into [this issue] (https://github.com/wurstmeister/kafka-docker/issues/100).

Alternatively, run ```deploy``` script.

Check the deployment by running ```docker-compose ps```. You can start and stop containers using ```docker-compose start``` and ```docker-compose stop``` commands.
If using the multi-broker docker-compose file, you can change the scaling by running ```docker-compose scale <container>=n``` where container is the container you would like to scale and n is the number of instances. For example, ```docker-compose scale kafka=3```.

#### Running ODE Application on localhost
You can run the application on your local machine while other services are deployed on a host environment. To do so, run the following:
```bash
 docker-compose start zookeeper kafka
 java -jar jpo-ode-svcs/target/jpo-ode-svcs-0.0.1-SNAPSHOT.jar
```

[Back to top](#toc)

<a name="running"/>

## V. Running ODE Application
Once the ODE is running, you should be able to access the jpo-ode web UI at `localhost:8080`.

1. Press the `Connect` button to connect to the ODE WebSocket service.
2. Press `Choose File` button to select an OBU log file containing BSMs and/or TIM messages as specified by the WYDOT CV Pilot project. See below documents for details:
a. [Wyoming CV Pilot Log File Design](data/Wyoming_CV_Pilot_Log_File_Design.docx) 
b. [WYDOT Log Records](data/wydotLogRecords_Tony.h) 
3. Press `Upload` button to upload the file to ODE.

Upload records within the files must be embedding BSM and/or TIM messages wrapped in J2735 MessageFrame and ASN.1 UPER encoded, wrapped in IEEE 1609.2 envelope and ASN.1 COER encoded binary format. The following files are a samples of each supported type. Uploading any of the files below will you will observe the decoded messages returned to the web UI page while connected to the WebSocket interface:

 - [data/bsmLogDuringEvent.bin](data/bsmLogDuringEvent.bin)
 - [data/bsmTx.bin](data/bsmTx.bin)
 - [data/dnMsg.bin](data/dnMsg.bin)
 - [data/rxMsg_BSM.bin](data/rxMsg_BSM.bin)
 - [data/rxMsg_TIM.bin](data/rxMsg_TIM.bin)

Another way data can be uploaded to the ODE is through copying the file to the location specified by the `ode.uploadLocationRoot/ode.uploadLocationObuLog`property. If not specified,  Default locations would be `uploads/bsmlog`sub-directory off of the location where ODE is launched.

The result of uploading and decoding of messages will be displayed on the UI screen.

![ODE UI](images/ode-ui.png)

*Notice that the empty fields in the J2735 message are represented by a `null` value. Also note that ODE output strips the MessageFrame header and returns a pure BSM or TIM in the subscription topic.*

### asn1_codec Module (ASN.1 Encoder and Decoder)
ODE requires the deployment of asn1_codec module. ODE's `docker-compose.yml` file is set up to build and deploy the module in a Docker container. If you wish to run `asn1_codec` module outside Docker (i.e. directly on the host machine), please refer to the documentation of `asn1_codec` module.

The only requirement for deploying `asn1_codec` module on Docker is the setup of two environment variables `DOCKER_HOST_IP` and `DOCKER_SHARED_VOLUME`.

### PPM Module (Geofencing and Filtering)

To run the ODE with PPM module, you must install and start the PPM service. PPM service communicates with other services through Kafka Topics. PPM will read from the specified "Raw BSM" topic and publish the result to the specified "Filtered Bsm" topic. These topic names are specified by the following ODE and PPM properties:

 - ODE properties for communications with PPM (set in application.properties)
	 - ode.kafkaTopicOdeBsmJson  (default = topic.OdeBsmJson)
	 - ode.kafkaTopicFilteredOdeBsmJson (default = topic.FilteredOdeBsmJson)
 - PPM properties for communications with ODE (set in yourconfig.properties)
	 - privacy.topic.consumer (default = j2735BsmRawJson)
	 - privacy.topic.producer (default = j2735BsmFilteredJson)

Follow the instructions [here](https://github.com/usdot-jpo-ode/jpo-cvdp/blob/master/docs/installation.md) (https://github.com/usdot-jpo-ode/jpo-cvdp/blob/master/docs/installation.md) to install and build the PPM service.

During the build process, edit the sample config file located in `config/example.properties` and point the property `metadata.broker.list` towards the host of your docker machine or wherever the kafka brokers are hosted. You may use the command `docker-machine ls` to find the kafka service.

After a successful build, use the following commands to configure and run the PPM

```
cd $BASE_PPM_DIR/jpo-cvdp/build
$ ./bsmjson_privacy -c ../config/ppm.properties
```
With the PPM module running, all filtered BSMs that are uploaded through the web interface will be captured and processed. You will see an output of both submitted BSM and processed data unless the entire record was filtered out.

![PPM](images/PPM.png)


[Back to top](#toc)

<a name="ode-limitation"/>

## VI. ODE Limitations

Date: 07/2017

In its current state, the ODE has been developed to accomplish the goals of data transfer, security, and modularity working with the J2735 and 1609.2 security. The system has been designed to support multiple services orchestrated through the Apache Kafka streaming data pipelines, services built and supported as separate applications and described with each service's repository. As a modular system, each component has been built for functionality first, and additional performance testing is needed to understand the limits of the system with large volumes of data.

<a name="dev-tools"/>

## VII. Development Tools

### Integrated Development Environment (IDE)

Install the IDE of your choice:

* Eclipse: [https://eclipse.org/](https://eclipse.org/)
* STS: [https://spring.io/tools/sts/all](https://spring.io/tools/sts/all)
* IntelliJ: [https://www.jetbrains.com/idea/](https://www.jetbrains.com/idea/)

### Continuous Integration

* TravisCI: https://travis-ci.org/usdot-jpo-ode/jpo-ode

### Continous Deployment

To be added.

<a name="contribution-info"/>

## VIII. Contribution Information

Please read our [contributing guide](docs/contributing_guide.md) to learn about our development process, how to propose pull requests and improvements, and how to build and test your changes to this project.

<a name="troubleshooting"/>

## IX. Troubleshooting

Please read our [Wiki](https://github.com/usdot-jpo-ode/jpo-ode/wiki) for more information, or check the [ODE User Guide](https://github.com/usdot-jpo-ode/jpo-ode/raw/develop/docs/JPO_ODE_UserGuide.docx).

[Back to top](#toc)<|MERGE_RESOLUTION|>--- conflicted
+++ resolved
@@ -175,17 +175,9 @@
 ---
 ### Build and Deploy the Application
 
-<<<<<<< HEAD
-ODE configuration can be customized for every deployment environment using environment variables. These variables can either be set locally or using the *.env* file found in the root of the jpo-ode repository.
-=======
-#### Environment Variables
->>>>>>> 55b14974
 
 ODE configuration can be customized for every deployment environment using environment variables. These variables can either be set locally or using the *sample.env* file found in the root of the jpo-ode repository.
 
-<<<<<<< HEAD
-If you wish to change the application properties, such as change the location of the upload service via `ode.uploadLocation.*` properties or set the `ode.kafkaBrokers` to something other than the $DOCKER_HOST_IP:9092, or wish to set the CAS username/password, `ODE_EXTERNAL_IPVs`, etc. instead of setting the environment variables, modify `jpo-ode-svcs\src\main\resources\application.properties` file as desired.
-=======
 Instructions for how to use the *sample.env* file can be found [here](https://github.com/usdot-jpo-ode/jpo-ode/wiki/Using-the-.env-configuration-file).
 
 **Important!** 
@@ -197,22 +189,6 @@
 [See here](https://github.com/usdot-jpo-ode/jpo-ode/wiki/Docker-fix-for-SSL-issues-due-to-corporate-network) for instructions to fix this.
 
 **Note** In order for Docker to automatically read the environment variable file, you must rename it from `sample.env` to `.env`.
-
-The ODE application uses Maven to manage builds.
-
-**Step 1**: Build the private repository artifacts consisting of J2735 ASN.1 Java API and IEEE1609.2 ASN.1 Java API
-
-Navigate to the root directory of the `jpo-ode-private` project:
-
-```bash
- cd jpo-ode-private/
- mvn clean install
-```
->>>>>>> 55b14974
-
-**Required**: For the purposes of this quickstart guide, you must set at least the [DOCKER_HOST_IP](https://github.com/usdot-jpo-ode/jpo-ode/wiki/Docker-management#obtaining-docker_host_ip) and [DOCKER_SHARED_VOLUME](https://github.com/usdot-jpo-ode/jpo-ode/wiki/Docker-management#creating-a-docker_shared_volume) variables either in the environment file described above or as a local environment variable.
-
-#### Step 1: Build the S3 Bucket Depositor Service
 
 Note - if you do not intend on using this feature, edit the docker-compose.yml file and comment out (add a `#` to) the lines including and below `s3dep:`.
 
