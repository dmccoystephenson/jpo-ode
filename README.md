--- conflicted
+++ resolved
@@ -1,227 +1,224 @@
-Master: [![Build Status](https://travis-ci.org/usdot-jpo-ode/jpo-ode.svg?branch=master)](https://travis-ci.org/usdot-jpo-ode/jpo-ode) [![Quality Gate](https://sonarqube.com/api/badges/gate?key=us.dot.its.jpo.ode:jpo-ode)](https://sonarqube.com/dashboard/index?id=us.dot.its.jpo.ode%3Ajpo-ode)
-
-Develop: [![Build Status](https://travis-ci.org/usdot-jpo-ode/jpo-ode.svg?branch=develop)](https://travis-ci.org/usdot-jpo-ode/jpo-ode) [![Quality Gate](https://sonarqube.com/api/badges/gate?key=us.dot.its.jpo.ode:jpo-ode:develop)](https://sonarqube.com/dashboard/index?id=us.dot.its.jpo.ode%3Ajpo-ode%3Adevelop)
-
-# jpo-ode
-US Department of Transportation Joint Program office (JPO) Operational Data Environment (ODE)
-
-In the context of ITS, an Operational Data Environment is a real-time data acquisition and distribution software system that processes and routes data from Connected-X devices –including connected vehicles (CV), personal mobile devices, and infrastructure components and sensors –to subscribing applications to support the operation, maintenance, and use of the transportation system, as well as related research and development efforts.
-
-## Release Notes
-### Sprint 8
-- ODE-143 Outbound TIM Message Parameters - Phase 2
-<<<<<<< HEAD
-=======
-- ODE-146 Provide generic SDW Deposit Capability
-- ODE-147 Deposit TIM message to SDW
->>>>>>> 71cbf384
-
-### Sprint 7
-- ODE-125 Expose empty field ODE output records when presented in JSON format
-- ODE-142 Outbound TIM Message Parameters - Phase 1
-- ODE-169 Encode TIM Message to ASN.1 - Outbound
-- ODE-171 Research 1609.2 Standard Implementation
-
-### Sprint 6
-- ODE-138 Add Capability for Raw BSM Data (bin format only) with Header Information
-- ODE-150 Encode TIM Message to ASN.1 (Inbound messages only)
-- ODE-148 Develop More Robust User Facing Documentation
-
-### Sprint 5
-- ODE-126 ADD to ODE 58 - Log ODE Data Flows On/off without restarting ODE
-- ODE-74 RESTful SNMP Wrapper Service to pass SNMP messages to an RSU
-- ODE-127 Defined future story and tasks for inbound/outbound TIM messages
-
-### Sprint 4
-- ODE-123 Developed a sample client application to interface directly with Kafka service to subscribe to ODE data
-- ODE-118 Validate BSM data decoding, inclusing Part II, with real binary data from OBU
-- ODE-54 Authored first draft of ODE User Guide
-- ODE-58 Developed ODE Event Logger
-- ODE-41 Importer improvements
-
-### Sprint 3
-- ODE-42 Clean up the kafka adapter and make it work with Kafka broker. Integrated kafka. Kept Stomp as the high level WebSocket API protocol.
-- ODE-36 - Docker, docker-compose, Kafka and ode Integration
-
-## Documentation
-ODE provides the following living documents to keep ODE users and stakeholders informed of the latest developments:
-
-1. [docs/JPO_ODE_Architecture.pdf](docs/JPO_ODE_Architecture.pdf)
-2. [docs/JPO_ODE_User_Guide.pdf](docs/JPO_ODE_User_Guide.pdf)
-
-All stakeholders are invited to provide input to these documents. Stakeholders should direct all input on this document to the JPO Product Owner at DOT, FHWA, JPO. To provide feedback, we recommend that you create an "issue" in this repository (https://github.com/usdot-jpo-ode/jpo-ode/issues). You will need a GitHub account to create an issue. If you don’t have an account, a dialog will be presented to you to create one at no cost.
-
-## Collaboration Tools
-
-### Source Repositories - GitHub
-- Main repository on GitHub (public)
-	- https://github.com/usdot-jpo-ode/jpo-ode
-	- git@github.com:usdot-jpo-ode/jpo-ode.git
-- Private repository on BitBucket
-	- https://usdot-jpo-ode@bitbucket.org/usdot-jpo-ode/jpo-ode-private.git
-	- git@bitbucket.org:usdot-jpo-ode/jpo-ode-private.git
-
-### Agile Project Management - Jira
-https://usdotjpoode.atlassian.net/secure/Dashboard.jspa
-
-### Wiki - Confluence
-https://usdotjpoode.atlassian.net/wiki/
-
-### Continuous Integration and Delivery
-https://travis-ci.org/usdot-jpo-ode/jpo-ode
-
-To allow Travis run your build when you push your changes to your public fork of the jpo-ode repository, you must define the following secure environment variable using Travis CLI (https://github.com/travis-ci/travis.rb).
-
-Run:
-
-```
-travis login --org
-```
-Enter personal github account credentials and then run this:
-
-```
-travis env set PRIVATE_REPO_URL_UN_PW 'https://<bitbucketusername>:<password>@bitbucket.org/usdot-jpo-ode/jpo-ode-private.git' -r <travis username>/jpo-ode
-```
-
-The login information will be saved and this needs to be done only once.
-
-In order to allow Sonar to run, personal key must be added with this command:
-(Key can be obtained from the JPO-ODE development team)
-
-```
-travis env set SONAR_SECURITY_TOKEN <key> -pr <user-account>/<repo-name>
-```
-
-### Static Code Analysis
-https://sonarqube.com/dashboard/index?id=us.dot.its.jpo.ode%3Ajpo-ode%3Adevelop
-
-## Getting Started
-
-### Prerequisites
-* JDK 1.8: http://www.oracle.com/technetwork/pt/java/javase/downloads/jdk8-downloads-2133151.html
-* Maven: https://maven.apache.org/install.html
-* Git: https://git-scm.com/
-
-### Instructions
-
-The following instructions describe the procedure to fetch, build and run the application.
-
-#### Getting the source Code
-
-**Step 1**: Disable Git core.autocrlf (Only the First Time)
-**NOTE**: If running on Windows, please make sure that your global git config is set up to not convert End-of-Line characters during checkout. This is important for building docker images correctly.
-
-```bash
-git config --global core.autocrlf false
-```
-
-**Step 2**:  Clone the source code from GitHub and BitBucket repositories using Git commands:
-
-```bash
-git clone https://github.com/usdot-jpo-ode/jpo-ode.git
-git clone https://usdot-jpo-ode@bitbucket.org/usdot-jpo-ode/jpo-ode-private.git
-```
-
-**Step 3**:  Follow the instructions in the ![docker/README.me]
-
-#### Building Private Repository
-
-To build the application use maven command line.
-
-**Step 4**: Navigate to the root directory of the jpo-ode-private project:
-
-```bash
- cd jpo-ode-private/
- mvn clean
- mvn install
-```
-It is important you run mvn clean first and then mvn install because mvn clean installs the required OSS jar file in your maven local repository.
-
-#### Building and deploying ODE
-**Step 5**: Navigate to the root directory of the jpo-ode project.
-
-**Step 6**: (Optional Step) If you wish to change the application properties, such as change the location of the upload service via ode.uploadLocation property or set the ode.kafkaBrokers to something other than the $DOCKER_HOST_IP:9092, modify ```jpo-ode-svcs\src\main\resources\application.properties``` file as desired.
-
-**Step 7**: The easiest and cleanest way to build and run the ODE in a docker container would be to run the ```clean-build-and-deploy``` script. This script executes the following commands:
-
-```bash
-#!/bin/bash
-docker-compose stop
-docker-compose rm -f -v
-mvn clean install
-docker-compose up --build -d
-docker-compose ps
-```
-
-#### Building ODE without Deploying
-To build the ODE docker container images but not deploy it, run the following commands:
-
-```bash
- cd jpo-ode (or cd ../jpo-ode if you are in the jpo-ode-private directory)
- mvn clean install
- docker-compose rm -f -v
- docker-compose build
-```
-
-Alternatively, you may run the ```clean-build``` script.
-
-#### Deploying ODE Application on a Docker Host
-To deploy the the application on the docker host configured in your DOCKER_HOST_IP machine, run the following:
-
-```bash
-docker-compose up --no-recreate -d
-```
-
-**NOTE**: It's important to run ```docker-compose up``` with ```no-recreate``` option. Otherwise you may run into [this issue] (https://github.com/wurstmeister/kafka-docker/issues/100).
-
-Alternatively, run ```deploy``` script.
-
-Check the deployment by running ```docker-compose ps```. You can start and stop service using ```docker-compose start``` and ```docker-compose stop``` commands.
-If using the multi-broker docker-compose file, you can change the scaling by running ```docker-compose scale <service>=n``` where service is the service you would like to scale and n is the number of instances. For example, ```docker-compose scale kafka=3```.
-
-#### Running ODE Application on localhost
-You can run the application on your local machine while other services are deployed on a host environment. To do so, run the following:
-```bash
- docker-compose start zookeeper kafka
- java -jar jpo-ode-svcs/target/jpo-ode-svcs-0.0.1-SNAPSHOT.jar
-```
-
-#### Testing ODE Application
-You should be able to access the jpo-ode UI at `localhost:8080`.
-
-1. Press the ```Connect``` button to connect to the ODE WebSocket service.
-2. Press ```Choose File``` button to select a file with J2735 BSM or MessageFrame records in ASN.1 UPER encoding
-3. Press ```Upload``` button to upload the file to ODE.
-
-Upload a file containing BSM messages or J2735 MessageFrame in ASN.1 UPER encoded binary format. For example, try the file [data/bsm.uper](data/bsm.uper) or [data/messageFrame.uper](data/messageFrame.uper) and observe the decoded messages returned to the web UI page while connected tot he WebSocket interface.
-
-Alternatively, you may upload a file containing BSM messages in ASN.1 UPER encoded hexadecimal format. For example, a file containing the following pure BSM record and a file extension of ```.hex``` or  ```.txt``` would be processed and decoded by the ODE and results returned to the web UI page:
-```text
-401480CA4000000000000000000000000000000000000000000000000000000000000000F800D9EFFFB7FFF00000000000000000000000000000000000000000000000000000001FE07000000000000000000000000000000000001FF0
-```
-*Note: Hexadecimal file format is for test purposes only. ODE is not expected to receive ASN.1 data records in hexadecimal format from the field devices.*
-
-Another way data can be uploaded to the ODE is through copying the file to the location specified by the ```ode.uploadLocationRoot/ode.uploadLocationBsm``` or ```ode.uploadLocationRoot/ode.uploadLocationMessageFrame``` property. If not specified,  Default locations would be ```uploads/bsm``` and ```uploads/messageframe``` sub-directories off of the location where ODE is launched.
-
-The result of uploading and decoding of the message will be displayed on the UI screen.
-
-![ODE UI](images/ode-ui.png)
-
-*Notice that the empty fields in the J2735 message are represented by a ```null``` value. Also note that ODE output strips the MessageFrame header and returns a pure BSM in the J2735 BSM subscription topic.*
-### Integrated Development Environment (IDE)
-
-Install the IDE of your choice:
-
-* Eclipse: [https://eclipse.org/](https://eclipse.org/)
-* STS: [https://spring.io/tools/sts/all](https://spring.io/tools/sts/all)
-* IntelliJ: [https://www.jetbrains.com/idea/](https://www.jetbrains.com/idea/)
-
-### Continuous Integration and Delivery
-
-### Deployment
-
-## Docker
-![README.md](docker/README.md)
-
-## Kafka
-![README.md](docker/kafka/README.md)
+Master: [![Build Status](https://travis-ci.org/usdot-jpo-ode/jpo-ode.svg?branch=master)](https://travis-ci.org/usdot-jpo-ode/jpo-ode) [![Quality Gate](https://sonarqube.com/api/badges/gate?key=us.dot.its.jpo.ode:jpo-ode)](https://sonarqube.com/dashboard/index?id=us.dot.its.jpo.ode%3Ajpo-ode)
+
+Develop: [![Build Status](https://travis-ci.org/usdot-jpo-ode/jpo-ode.svg?branch=develop)](https://travis-ci.org/usdot-jpo-ode/jpo-ode) [![Quality Gate](https://sonarqube.com/api/badges/gate?key=us.dot.its.jpo.ode:jpo-ode:develop)](https://sonarqube.com/dashboard/index?id=us.dot.its.jpo.ode%3Ajpo-ode%3Adevelop)
+
+# jpo-ode
+US Department of Transportation Joint Program office (JPO) Operational Data Environment (ODE)
+
+In the context of ITS, an Operational Data Environment is a real-time data acquisition and distribution software system that processes and routes data from Connected-X devices –including connected vehicles (CV), personal mobile devices, and infrastructure components and sensors –to subscribing applications to support the operation, maintenance, and use of the transportation system, as well as related research and development efforts.
+
+## Release Notes
+### Sprint 8
+- ODE-143 Outbound TIM Message Parameters - Phase 2
+- ODE-146 Provide generic SDW Deposit Capability
+- ODE-147 Deposit TIM message to SDW
+
+### Sprint 7
+- ODE-125 Expose empty field ODE output records when presented in JSON format
+- ODE-142 Outbound TIM Message Parameters - Phase 1
+- ODE-169 Encode TIM Message to ASN.1 - Outbound
+- ODE-171 Research 1609.2 Standard Implementation
+
+### Sprint 6
+- ODE-138 Add Capability for Raw BSM Data (bin format only) with Header Information
+- ODE-150 Encode TIM Message to ASN.1 (Inbound messages only)
+- ODE-148 Develop More Robust User Facing Documentation
+
+### Sprint 5
+- ODE-126 ADD to ODE 58 - Log ODE Data Flows On/off without restarting ODE
+- ODE-74 RESTful SNMP Wrapper Service to pass SNMP messages to an RSU
+- ODE-127 Defined future story and tasks for inbound/outbound TIM messages
+
+### Sprint 4
+- ODE-123 Developed a sample client application to interface directly with Kafka service to subscribe to ODE data
+- ODE-118 Validate BSM data decoding, inclusing Part II, with real binary data from OBU
+- ODE-54 Authored first draft of ODE User Guide
+- ODE-58 Developed ODE Event Logger
+- ODE-41 Importer improvements
+
+### Sprint 3
+- ODE-42 Clean up the kafka adapter and make it work with Kafka broker. Integrated kafka. Kept Stomp as the high level WebSocket API protocol.
+- ODE-36 - Docker, docker-compose, Kafka and ode Integration
+
+## Documentation
+ODE provides the following living documents to keep ODE users and stakeholders informed of the latest developments:
+
+1. [docs/JPO_ODE_Architecture.pdf](docs/JPO_ODE_Architecture.pdf)
+2. [docs/JPO_ODE_User_Guide.pdf](docs/JPO_ODE_User_Guide.pdf)
+
+All stakeholders are invited to provide input to these documents. Stakeholders should direct all input on this document to the JPO Product Owner at DOT, FHWA, JPO. To provide feedback, we recommend that you create an "issue" in this repository (https://github.com/usdot-jpo-ode/jpo-ode/issues). You will need a GitHub account to create an issue. If you don’t have an account, a dialog will be presented to you to create one at no cost.
+
+## Collaboration Tools
+
+### Source Repositories - GitHub
+- Main repository on GitHub (public)
+	- https://github.com/usdot-jpo-ode/jpo-ode
+	- git@github.com:usdot-jpo-ode/jpo-ode.git
+- Private repository on BitBucket
+	- https://usdot-jpo-ode@bitbucket.org/usdot-jpo-ode/jpo-ode-private.git
+	- git@bitbucket.org:usdot-jpo-ode/jpo-ode-private.git
+
+### Agile Project Management - Jira
+https://usdotjpoode.atlassian.net/secure/Dashboard.jspa
+
+### Wiki - Confluence
+https://usdotjpoode.atlassian.net/wiki/
+
+### Continuous Integration and Delivery
+https://travis-ci.org/usdot-jpo-ode/jpo-ode
+
+To allow Travis run your build when you push your changes to your public fork of the jpo-ode repository, you must define the following secure environment variable using Travis CLI (https://github.com/travis-ci/travis.rb).
+
+Run:
+
+```
+travis login --org
+```
+Enter personal github account credentials and then run this:
+
+```
+travis env set PRIVATE_REPO_URL_UN_PW 'https://<bitbucketusername>:<password>@bitbucket.org/usdot-jpo-ode/jpo-ode-private.git' -r <travis username>/jpo-ode
+```
+
+The login information will be saved and this needs to be done only once.
+
+In order to allow Sonar to run, personal key must be added with this command:
+(Key can be obtained from the JPO-ODE development team)
+
+```
+travis env set SONAR_SECURITY_TOKEN <key> -pr <user-account>/<repo-name>
+```
+
+### Static Code Analysis
+https://sonarqube.com/dashboard/index?id=us.dot.its.jpo.ode%3Ajpo-ode%3Adevelop
+
+## Getting Started
+
+### Prerequisites
+* JDK 1.8: http://www.oracle.com/technetwork/pt/java/javase/downloads/jdk8-downloads-2133151.html
+* Maven: https://maven.apache.org/install.html
+* Git: https://git-scm.com/
+
+### Instructions
+
+The following instructions describe the procedure to fetch, build and run the application.
+
+#### Getting the source Code
+
+**Step 1**: Disable Git core.autocrlf (Only the First Time)
+**NOTE**: If running on Windows, please make sure that your global git config is set up to not convert End-of-Line characters during checkout. This is important for building docker images correctly.
+
+```bash
+git config --global core.autocrlf false
+```
+
+**Step 2**:  Clone the source code from GitHub and BitBucket repositories using Git commands:
+
+```bash
+git clone https://github.com/usdot-jpo-ode/jpo-ode.git
+git clone https://usdot-jpo-ode@bitbucket.org/usdot-jpo-ode/jpo-ode-private.git
+```
+
+**Step 3**:  Follow the instructions in the ![docker/README.me]
+
+#### Building Private Repository
+
+To build the application use maven command line.
+
+**Step 4**: Navigate to the root directory of the jpo-ode-private project:
+
+```bash
+ cd jpo-ode-private/
+ mvn clean
+ mvn install
+```
+It is important you run mvn clean first and then mvn install because mvn clean installs the required OSS jar file in your maven local repository.
+
+#### Building and deploying ODE
+**Step 5**: Navigate to the root directory of the jpo-ode project.
+
+**Step 6**: (Optional Step) If you wish to change the application properties, such as change the location of the upload service via ode.uploadLocation property or set the ode.kafkaBrokers to something other than the $DOCKER_HOST_IP:9092, modify ```jpo-ode-svcs\src\main\resources\application.properties``` file as desired.
+
+**Step 7**: The easiest and cleanest way to build and run the ODE in a docker container would be to run the ```clean-build-and-deploy``` script. This script executes the following commands:
+
+```bash
+#!/bin/bash
+docker-compose stop
+docker-compose rm -f -v
+mvn clean install
+docker-compose up --build -d
+docker-compose ps
+```
+
+#### Building ODE without Deploying
+To build the ODE docker container images but not deploy it, run the following commands:
+
+```bash
+ cd jpo-ode (or cd ../jpo-ode if you are in the jpo-ode-private directory)
+ mvn clean install
+ docker-compose rm -f -v
+ docker-compose build
+```
+
+Alternatively, you may run the ```clean-build``` script.
+
+#### Deploying ODE Application on a Docker Host
+To deploy the the application on the docker host configured in your DOCKER_HOST_IP machine, run the following:
+
+```bash
+docker-compose up --no-recreate -d
+```
+
+**NOTE**: It's important to run ```docker-compose up``` with ```no-recreate``` option. Otherwise you may run into [this issue] (https://github.com/wurstmeister/kafka-docker/issues/100).
+
+Alternatively, run ```deploy``` script.
+
+Check the deployment by running ```docker-compose ps```. You can start and stop service using ```docker-compose start``` and ```docker-compose stop``` commands.
+If using the multi-broker docker-compose file, you can change the scaling by running ```docker-compose scale <service>=n``` where service is the service you would like to scale and n is the number of instances. For example, ```docker-compose scale kafka=3```.
+
+#### Running ODE Application on localhost
+You can run the application on your local machine while other services are deployed on a host environment. To do so, run the following:
+```bash
+ docker-compose start zookeeper kafka
+ java -jar jpo-ode-svcs/target/jpo-ode-svcs-0.0.1-SNAPSHOT.jar
+```
+
+#### Testing ODE Application
+You should be able to access the jpo-ode UI at `localhost:8080`.
+
+1. Press the ```Connect``` button to connect to the ODE WebSocket service.
+2. Press ```Choose File``` button to select a file with J2735 BSM or MessageFrame records in ASN.1 UPER encoding
+3. Press ```Upload``` button to upload the file to ODE.
+
+Upload a file containing BSM messages or J2735 MessageFrame in ASN.1 UPER encoded binary format. For example, try the file [data/bsm.uper](data/bsm.uper) or [data/messageFrame.uper](data/messageFrame.uper) and observe the decoded messages returned to the web UI page while connected tot he WebSocket interface.
+
+Alternatively, you may upload a file containing BSM messages in ASN.1 UPER encoded hexadecimal format. For example, a file containing the following pure BSM record and a file extension of ```.hex``` or  ```.txt``` would be processed and decoded by the ODE and results returned to the web UI page:
+```text
+401480CA4000000000000000000000000000000000000000000000000000000000000000F800D9EFFFB7FFF00000000000000000000000000000000000000000000000000000001FE07000000000000000000000000000000000001FF0
+```
+*Note: Hexadecimal file format is for test purposes only. ODE is not expected to receive ASN.1 data records in hexadecimal format from the field devices.*
+
+Another way data can be uploaded to the ODE is through copying the file to the location specified by the ```ode.uploadLocationRoot/ode.uploadLocationBsm``` or ```ode.uploadLocationRoot/ode.uploadLocationMessageFrame``` property. If not specified,  Default locations would be ```uploads/bsm``` and ```uploads/messageframe``` sub-directories off of the location where ODE is launched.
+
+The result of uploading and decoding of the message will be displayed on the UI screen.
+
+![ODE UI](images/ode-ui.png)
+
+*Notice that the empty fields in the J2735 message are represented by a ```null``` value. Also note that ODE output strips the MessageFrame header and returns a pure BSM in the J2735 BSM subscription topic.*
+### Integrated Development Environment (IDE)
+
+Install the IDE of your choice:
+
+* Eclipse: [https://eclipse.org/](https://eclipse.org/)
+* STS: [https://spring.io/tools/sts/all](https://spring.io/tools/sts/all)
+* IntelliJ: [https://www.jetbrains.com/idea/](https://www.jetbrains.com/idea/)
+
+### Continuous Integration and Delivery
+
+### Deployment
+
+## Docker
+![README.md](docker/README.md)
+
+## Kafka
+![README.md](docker/kafka/README.md)