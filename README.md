--- conflicted
+++ resolved
@@ -7,7 +7,7 @@
 
 In the context of ITS, an Operational Data Environment is a real-time data acquisition and distribution software system that processes and routes data from Connected-X devices –including connected vehicles (CV), personal mobile devices, and infrastructure components and sensors –to subscribing applications to support the operation, maintenance, and use of the transportation system, as well as related research and development efforts.
 
-![ODE Dataflows](images/data_flow_v1.png)
+![ODE Dataflows](images/data_flow_v2.png)
 
 <a name="toc"/>
 
@@ -20,8 +20,6 @@
 [III. Collaboration Tools](#collaboration-tools)
 
 [IV. Quickstart Guide](#quickstart-guide)
-
-[V. Extended Features](#extended-features)
 
 [V. Testing the Application](#testing)
 
@@ -81,9 +79,6 @@
 ### Wiki - Confluence
 https://usdotjpoode.atlassian.net/wiki/
 
-### Static Code Analysis
-https://sonarqube.com/organizations/usdot-jpo-ode/projects
-
 ### Continuous Integration and Delivery
 https://travis-ci.org/usdot-jpo-ode/jpo-ode
 
@@ -104,14 +99,11 @@
 ```
 travis env set SONAR_SECURITY_TOKEN <key> -pr <user-account>/<repo-name>
 ```
-<<<<<<< HEAD
+</details>
+<br>
 
 ### Static Code Analysis
 https://sonarcloud.io/organizations/usdot-jpo-ode/projects
-=======
-</details>
-<br>
->>>>>>> d4543a8c
 
 [Back to top](#toc)
 
@@ -136,10 +128,31 @@
 * Docker: https://docs.docker.com/engine/installation/
 * Docker-Compose: https://docs.docker.com/compose/install/
 
+Read the following guides to familiarize yourself with ODE's Docker and Kafka modules.
+
+**Docker**
+
+[README.md](docker/README.md)
+
+**Kafka**
+
+[README.md](docker/kafka/README.md)
+
 ---
-### Step 1. Obtain the Source Code
-
-<<<<<<< HEAD
+### Obtain the Source Code
+
+#### Step 0 - For Windows Users Only
+If running on Windows, please make sure that your global git config is set up to not convert End-of-Line characters during checkout. 
+
+Disable `git core.autocrlf` (One Time Only)
+
+```bash
+git config --global core.autocrlf false
+```
+
+#### Step 1 - Clone public repository
+ODE software consists of the following modules:
+
 |Name|Visibility|Description|
 |----|----------|-----------|
 |[jpo-ode](https://github.com/usdot-jpo-ode/jpo-ode)|public|Contains the public components of the application code.|
@@ -147,58 +160,20 @@
 |[jpo-s3-deposit](https://github.com/usdot-jpo-ode/jpo-s3-deposit)|public|S3 depositor service. Optional, comment out of `docker-compose.yml` file if not used.|
 |[asn1_codec](https://github.com/usdot-jpo-ode/asn1_codec)|public|ASN.1 Encoder/Decoder module|
 
-Building this application requires all repositories. 
-
-#### Step 1 - Clone public repository
-
-Disable `git core.autocrlf` (Only the First Time)
-**NOTE**: If running on Windows, please make sure that your global git config is set up to not convert End-of-Line characters during checkout. This is important for building docker images correctly.
-=======
-**Windows Users:** You must disable git's auto-conversion of end-of-line characters in order to build Docker images correctly.
->>>>>>> d4543a8c
-
-```bash
-git config --global core.autocrlf false
-```
-
-Now clone the repositories by running these commands:
-
-#### Main ODE:
+Clone the repositories by running these commands:
+
 ```bash
 git clone --recurse-submodules https://github.com/usdot-jpo-ode/jpo-ode.git
 ```
-
-<<<<<<< HEAD
 *Note*: Make sure you specify the --recurse-submodules option on the clone command line. This option will cause the cloning of all dependent submodules:
 - Privacy Protection Module (PPM) - [jpo-cvdp](https://github.com/usdot-jpo-ode/jpo-cvdp)
 - S3 Bucket Depositor - [jpo-s3-deposit](https://github.com/usdot-jpo-ode/jpo-s3-deposit)
 - ASN.1 CODEC - [asn1_codec](https://github.com/usdot-jpo-ode/asn1_codec)
-=======
-#### S3 Depositor:
-```bash
-git clone https://github.com/usdot-jpo-ode/jpo-s3-deposit.git
-```
-
-#### Security repository:
-```bash
-git clone https://github.com/usdot-jpo-ode/jpo-security.git
-```
-
-#### Private repository:
-```bash
-git clone https://yourbitbucketusername:yourbitbucketpassword@bitbucket.org/usdot-jpo-ode/jpo-ode-private.git
-```
->>>>>>> d4543a8c
-
-#### Privacy-protection module:
-```bash
-git clone https://github.com/usdot-jpo-ode/jpo-cvdp.git
-```
-
-Once you have these obtained repositories, you are now ready to build and deploy the application.
+
+Once you have these repositories obtained, you are ready to build and deploy the application.
 
 ---
-### Step 2. Build and Deploy the Application
+### Build and Deploy the Application
 
 ODE configuration can be customized for every deployment environment using environment variables. These variables can either be set locally or using the *.env* file found in the root of the jpo-ode repository.
 
@@ -206,14 +181,9 @@
 
 If you wish to change the application properties, such as change the location of the upload service via `ode.uploadLocation.*` properties or set the `ode.kafkaBrokers` to something other than the $DOCKER_HOST_IP:9092, or wish to set the CAS username/password, `ODE_EXTERNAL_IPVs`, etc. instead of setting the environment variables, modify `jpo-ode-svcs\src\main\resources\application.properties` file as desired.
 
-#### Build Process
-
 **Required**: For the purposes of this quickstart guide, you must set at least the [DOCKER_HOST_IP](https://github.com/usdot-jpo-ode/jpo-ode/wiki/Docker-management#obtaining-docker_host_ip) and [DOCKER_SHARED_VOLUME](https://github.com/usdot-jpo-ode/jpo-ode/wiki/Docker-management#creating-a-docker_shared_volume) variables either in the environment file described above or as a local environment variable.
 
-
-Now we will build the ODE application using Maven. The basic process consists of running a maven install command inside each one of the repositories you just downloaded. Note that you will need to `cd ..` in between each of these steps to return to the parent directory.
-
-**Step 1**: Build the S3 Bucket Depositor Service
+#### Step 1: Build the S3 Bucket Depositor Service
 
 Note - if you do not intend on using this feature, edit the docker-compose.yml file and comment out (add a `#` to) the lines including and below `s3dep:`.
 
@@ -223,21 +193,14 @@
 mvn clean compile assembly:single install
 ```
 
-<<<<<<< HEAD
-**Step 2** (Optional)
+#### Step 2: (Optional)
 Familiarize yourself with Docker and follow the instructions in the [README.md](docker/README.md).
 
 If you wish to change the application properties, such as change the location of the upload service via `ode.uploadLocation.*` properties or set the `ode.kafkaBrokers` to something other than the $DOCKER_HOST_IP:9092, or wish to set the CAS username/password, `ODE_EXTERNAL_IPVs`, etc. instead of setting the environment variables, modify `jpo-ode-svcs\src\main\resources\application.properties` file as desired.
 
-**Step 3**: Navigate to the root directory of the jpo-ode project.
-
-**Step 4**: Build and deploy the application.
-=======
-**Step 6**: Build and deploy the application.
->>>>>>> d4543a8c
-
-The easiest way to do this is to run the ```clean-build-and-deploy``` script.
-This script executes the following commands:
+#### Step 3: Build and deploy the application.
+
+Navigate to the root directory of the jpo-ode project. The easiest way to do run the ODE application and all its submodules is using Docker. The script ```clean-build-and-deploy``` executes all the necessary commands to do just that:
 
 ```
 #!/bin/bash
@@ -252,12 +215,6 @@
 
 [Back to top](#toc)
 
-<a name="extended-features"/>
-
-## V. Extended Features
-
-TODO - S3 depositor and PPM module install/usage.
-
 ---
 ### Other Build/Deploy Options
 
@@ -333,8 +290,8 @@
 To run the ODE with PPM module, you must install and start the PPM service. PPM service communicates with other services through Kafka Topics. PPM will read from the specified "Raw BSM" topic and publish the result to the specified "Filtered Bsm" topic. These topic names are specified by the following ODE and PPM properties:
 
  - ODE properties for communications with PPM (set in application.properties)
-	 - ode.kafkaTopicBsmRawJson  (default = j2735BsmRawJson)
-	 - ode.kafkaTopicBsmFilteredJson (default = j2735BsmFilteredJson)
+	 - ode.kafkaTopicOdeBsmJson  (default = topic.OdeBsmJson)
+	 - ode.kafkaTopicFilteredOdeBsmJson (default = topic.FilteredOdeBsmJson)
  - PPM properties for communications with ODE (set in yourconfig.properties)
 	 - privacy.topic.consumer (default = j2735BsmRawJson)
 	 - privacy.topic.producer (default = j2735BsmFilteredJson)
@@ -376,14 +333,14 @@
 * STS: [https://spring.io/tools/sts/all](https://spring.io/tools/sts/all)
 * IntelliJ: [https://www.jetbrains.com/idea/](https://www.jetbrains.com/idea/)
 
-### Continuous Integration and Delivery
+### Continuous Integration
+
+* TravisCI: https://travis-ci.org/usdot-jpo-ode/jpo-ode
+
+### Continous Deployment
 
 To be added.
 
-### Continous Deployment
-
-To be added.
-
 <a name="contribution-info"/>
 
 ## VIII. Contribution Information
