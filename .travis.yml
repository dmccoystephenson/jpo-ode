language: java
jdk: oraclejdk8
#branches:
#  only:
#    - master
#    - develop
sudo: false 
before_install:
  - echo "installing private repository"
  - git clone $PRIVATE_REPO_URL_UN_PW jpo-ode-private 
  - cd jpo-ode-private
  - mvn clean
  - mvn install
  - cd ..
install: true #must disable pre-installation of dependencies because it fails due to missing oss.runtime dependency install 
addons:
  sonarqube:
<<<<<<< HEAD
    organization: "usdot-jpo-ode"
    token:
      secure: $SONAR_SECURITY_TOKEN_NEW
=======
    organization: "usdot-jpo-test"
    token:
      secure: $SONAR_TOKEN_TEST_NEW_ORG
>>>>>>> 41ecd72a
    branches:
      - .* 
script:
  - mvn clean org.jacoco:jacoco-maven-plugin:prepare-agent package sonar:sonar
cache:
  directories:
    - "$HOME/.m2/repository"
    - "$HOME/.sonar/cache"<|MERGE_RESOLUTION|>--- conflicted
+++ resolved
@@ -15,15 +15,9 @@
 install: true #must disable pre-installation of dependencies because it fails due to missing oss.runtime dependency install 
 addons:
   sonarqube:
-<<<<<<< HEAD
     organization: "usdot-jpo-ode"
     token:
       secure: $SONAR_SECURITY_TOKEN_NEW
-=======
-    organization: "usdot-jpo-test"
-    token:
-      secure: $SONAR_TOKEN_TEST_NEW_ORG
->>>>>>> 41ecd72a
     branches:
       - .* 
 script:
