--- conflicted
+++ resolved
@@ -12,10 +12,6 @@
       - "2181:2181"
 
   kafka:
-<<<<<<< HEAD
-    #build: ./docker/kafka
-=======
->>>>>>> 78b4cf5e
     image: wurstmeister/kafka
     ports:
       - "9092:9092"
@@ -90,7 +86,7 @@
       - ${DOCKER_SHARED_VOLUME}/aem:/asn1_codec_share
 
   ppm_bsm:
-    build:
+    build: 
       context: ./jpo-cvdp
       dockerfile: Dockerfile-nsv
       args:
@@ -107,7 +103,7 @@
       - kafka
 
   ppm_tim:
-    build:
+    build: 
       context: ./jpo-cvdp
       dockerfile: Dockerfile-nsv
       args:
