--- conflicted
+++ resolved
@@ -21,22 +21,13 @@
    private SerialId serialId;
    private BsmDecoderHelper bsmDecoder;
    private static AtomicInteger bundleId = new AtomicInteger(1);
-   
-<<<<<<< HEAD
-   private BsmDecoderHelper bsmDecoder;
 
-=======
->>>>>>> d43f8ea7
    public HexDecoderPublisher(MessagePublisher dataPub) {
       this.publisher = dataPub;
 
       this.serialId = new SerialId();
       this.serialId.setBundleId(bundleId.incrementAndGet());
       this.bsmDecoder = new BsmDecoderHelper();
-<<<<<<< HEAD
-=======
-      
->>>>>>> d43f8ea7
    }
 
    @Override
