package us.dot.its.jpo.ode.importer;

import static java.nio.file.StandardWatchEventKinds.ENTRY_MODIFY;
import static java.nio.file.StandardWatchEventKinds.OVERFLOW;

import java.io.IOException;
import java.nio.file.Path;
import java.nio.file.WatchEvent;
import java.nio.file.WatchEvent.Kind;
import java.nio.file.WatchKey;
import java.nio.file.WatchService;

import org.slf4j.Logger;
import org.slf4j.LoggerFactory;

import us.dot.its.jpo.ode.OdeProperties;

public class ImporterDirectoryWatcher implements Runnable {
   
   public enum ImporterDirType {
      BSM, MESSAGE_FRAME, LOG_FILE
   }

   private static final Logger logger = LoggerFactory.getLogger(ImporterDirectoryWatcher.class);

   private boolean watching;

   private ImporterProcessor importerProcessor;

   private Path inbox;

   private Path backup;
<<<<<<< HEAD

   private ImporterDirType dirType;

   public ImporterDirectoryWatcher(OdeProperties odeProperties, Path dir, Path backupDir, ImporterDirType importerDirType) {
=======
   
   public ImporterDirectoryWatcher(
       OdeProperties odeProperties, 
       Path dir, 
       Path backupDir,
       boolean hasMetadataHeader) {
>>>>>>> 5ce7bb92
      this.inbox = dir;
      this.backup = backupDir;
      this.watching = true;
      this.dirType = importerDirType;

      try {
         OdeFileUtils.createDirectoryRecursively(inbox);
         logger.debug("Created directory {}", inbox);
         OdeFileUtils.createDirectoryRecursively(backup);
         logger.debug("Created directory {}", backup);
      } catch (IOException e) {
         logger.error("Error creating directory: " + inbox, e);
      }

      this.importerProcessor = new ImporterProcessor(odeProperties, hasMetadataHeader);
   }

   @Override
   public void run() {

      // Begin by processing all files already in the inbox
      logger.info("Processing existing files in {}", inbox);
      importerProcessor.processDirectory(inbox, backup);

      // Create a generic watch service
      WatchService watcher = null;
      try {
         watcher = inbox.getFileSystem().newWatchService();

         WatchKey keyForTrackedDir = inbox.register(watcher, ENTRY_MODIFY);
         if (keyForTrackedDir == null) {
            throw new IOException("Watch key null");
         }
      } catch (IOException e) {
         logger.error("Watch service failed to create: {}", e);
         return;
      }

      logger.info("Watch service active on {}", inbox);

      // Watch directory for file events
      while (isWatching()) {
         pollDirectory(watcher);
      }
   }

   public void pollDirectory(WatchService watcher) {
      // wait for key to be signaled
      WatchKey wk;
      try {
         wk = watcher.take();
      } catch (InterruptedException e) {
         Thread.currentThread().interrupt();
         logger.error("[CRITICAL] Watch service interrupted: {}", e);
         return;
      }

      for (WatchEvent<?> event : wk.pollEvents()) {
         Kind<?> kind = event.kind();

         if (ENTRY_MODIFY == kind) {
            logger.debug("Notable watch event kind: {}", event.kind());

            @SuppressWarnings("unchecked")
            WatchEvent<Path> ev = (WatchEvent<Path>) event;
            Path filename = inbox.resolve(ev.context());
            logger.debug("File event on {}", filename);

            importerProcessor.processAndBackupFile(filename, backup, dirType);
         } else if (OVERFLOW == kind) {
            continue;
         } else {
            logger.error("Unhandled watch event kind: {}", event.kind());
         }
      }

      if (!wk.reset()) {
         logger.error("Failed to reset directory watcher.");
      }
   }

   public boolean isWatching() {
      return watching;
   }

   public void setWatching(boolean watching) {
      this.watching = watching;
   }

}<|MERGE_RESOLUTION|>--- conflicted
+++ resolved
@@ -30,23 +30,11 @@
    private Path inbox;
 
    private Path backup;
-<<<<<<< HEAD
-
-   private ImporterDirType dirType;
 
    public ImporterDirectoryWatcher(OdeProperties odeProperties, Path dir, Path backupDir, ImporterDirType importerDirType) {
-=======
-   
-   public ImporterDirectoryWatcher(
-       OdeProperties odeProperties, 
-       Path dir, 
-       Path backupDir,
-       boolean hasMetadataHeader) {
->>>>>>> 5ce7bb92
       this.inbox = dir;
       this.backup = backupDir;
       this.watching = true;
-      this.dirType = importerDirType;
 
       try {
          OdeFileUtils.createDirectoryRecursively(inbox);
@@ -57,7 +45,7 @@
          logger.error("Error creating directory: " + inbox, e);
       }
 
-      this.importerProcessor = new ImporterProcessor(odeProperties, hasMetadataHeader);
+      this.importerProcessor = new ImporterProcessor(odeProperties, importerDirType);
    }
 
    @Override
@@ -111,7 +99,7 @@
             Path filename = inbox.resolve(ev.context());
             logger.debug("File event on {}", filename);
 
-            importerProcessor.processAndBackupFile(filename, backup, dirType);
+            importerProcessor.processAndBackupFile(filename, backup);
          } else if (OVERFLOW == kind) {
             continue;
          } else {
