--- conflicted
+++ resolved
@@ -18,16 +18,9 @@
  uint8_t payload[MAX_PAYLOAD_SIZE]; //LEAR: RAW 1609.2 format of TIM
  } __attribute__((__packed__)) receivedMsgRecord;
  */
-<<<<<<< HEAD
-public class RxMsgFileParser implements LogFileParser {
 
-   private static final int MAX_PAYLOAD_SIZE = 2302;
-
-   private static final int LOCATION_TOTAL_LENGTH = 16;
-=======
 public class RxMsgFileParser extends LogFileParser {
    
->>>>>>> 937d001c
    private static final int LOCATION_LAT_LENGTH = 4;
    private static final int LOCATION_LON_LENGTH = 4;
    private static final int LOCATION_ELEV_LENGTH = 4;
