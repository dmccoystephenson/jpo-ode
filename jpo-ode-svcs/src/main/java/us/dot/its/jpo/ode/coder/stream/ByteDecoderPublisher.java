--- conflicted
+++ resolved
@@ -17,13 +17,9 @@
    private static final Logger logger = LoggerFactory.getLogger(ByteDecoderPublisher.class);
    private MessagePublisher publisher;
    private SerialId serialId;
-<<<<<<< HEAD
 
    private BsmDecoderHelper bsmDecoder;
    
-=======
-   private BsmDecoderHelper bsmDecoder;
->>>>>>> d43f8ea7
    private static AtomicInteger bundleId = new AtomicInteger(1);
 
    public ByteDecoderPublisher(MessagePublisher dataPub) {
@@ -38,17 +34,9 @@
       OdeData decoded;
 
       try {
-<<<<<<< HEAD
          decoded = bsmDecoder.decode(new BufferedInputStream(new ByteArrayInputStream(bytes)), null,
                this.serialId.setBundleId(bundleId.incrementAndGet()));
-=======
-//<<<<<<< HEAD
-         decoded = bsmDecoder.decode(new BufferedInputStream(new ByteArrayInputStream(bytes)), null, this.serialId.setBundleId(bundleId.incrementAndGet()));
-//=======
-//         decoded = BsmDecoderHelper.decode(new BufferedInputStream(new ByteArrayInputStream(bytes)), null,
-//               this.serialId.setBundleId(bundleId.incrementAndGet()));
-//>>>>>>> b20b72fa66df16859ba87c1042e311cc3c59db5f
->>>>>>> d43f8ea7
+
          if (decoded != null) {
             logger.debug("Decoded: {}", decoded);
             publisher.publish(decoded);
