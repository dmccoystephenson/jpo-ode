--- conflicted
+++ resolved
@@ -12,15 +12,12 @@
 import org.springframework.web.bind.annotation.RequestMapping;
 import org.springframework.web.bind.annotation.RequestMethod;
 import org.springframework.web.bind.annotation.ResponseBody;
-<<<<<<< HEAD
 import us.dot.its.jpo.ode.j2735.dsrc.TravelerInformation;
-=======
 
 import us.dot.its.jpo.ode.OdeProperties;
 import us.dot.its.jpo.ode.dds.DdsDepositor;
 import us.dot.its.jpo.ode.dds.DdsStatusMessage;
 import us.dot.its.jpo.ode.plugin.j2735.J2735GeoRegion;
->>>>>>> 71cbf384
 import us.dot.its.jpo.ode.snmp.SnmpProperties;
 import us.dot.its.jpo.ode.util.JsonUtils;
 
@@ -57,7 +54,6 @@
         }
 
         // Step 1 - Serialize the JSON into a TIM object
-<<<<<<< HEAD
         TravelerInputData travelerInfo = null;
         try {
            travelerInfo = (TravelerInputData) JsonUtils.fromJson(jsonString, TravelerInputData.class);
@@ -77,11 +73,6 @@
            System.out.println("error Building travelerinfo");
         }
         
-=======
-        TravelerSerializer timObject = new TravelerSerializer(jsonString);
-        logger.debug("TIM CONTROLLER - Serialized TIM: {}", timObject.getTravelerInformationObject().toString());
-
->>>>>>> 71cbf384
         // Step 2 - Populate the SnmpProperties object with SNMP preferences
         JSONObject obj = new JSONObject(jsonString);
         JSONArray rsuList = obj.getJSONArray("rsus");
@@ -120,9 +111,25 @@
         String rsuSRMDeliveryStop = snmpParams.getString("deliverystop");
         int rsuSRMEnable = snmpParams.getInt("enable");
         int rsuSRMStatus = snmpParams.getInt("status");
+        
+        TimParameters testParams = new TimParameters(rsuSRMPsid, rsuSRMDsrcMsgId, rsuSRMTxMode, rsuSRMTxChannel,
+              rsuSRMTxInterval, rsuSRMDeliveryStart, rsuSRMDeliveryStop, rsuSRMPayload, rsuSRMEnable, rsuSRMStatus);
 
-<<<<<<< HEAD
-        return "{\"success\": false}";
+      // Step 4 - Send the request out
+      ResponseEvent response = TimManagerService.createAndSend(testParams, testProps);
+
+      // Deposit TIM to SDW
+      J2735GeoRegion serviceRegion = new J2735GeoRegion("44.998459,-111.040817,41.104674,-104.111312");
+      AsdMessage message = new AsdMessage(rsuSRMDeliveryStart, rsuSRMDeliveryStop, rsuSRMPayload, serviceRegion);
+      depositor.deposit(message);
+
+      if (response != null && response.getResponse() != null) {
+          return response.getResponse().toString();
+      } else {
+          logger.error("TIM CONTROLLER - Empty response from RSU");
+          return "{\"success\": false}";
+      }
+
 //        TimParameters testParams = new TimParameters(rsuSRMPsid, rsuSRMDsrcMsgId, rsuSRMTxMode, rsuSRMTxChannel,
 //                rsuSRMTxInterval, rsuSRMDeliveryStart, rsuSRMDeliveryStop, rsuSRMPayload,
 //                rsuSRMEnable, rsuSRMStatus);
@@ -135,26 +142,6 @@
 //            logger.error("TIM CONTROLLER - Empty response from RSU");
 //            return "{\"success\": false}";
 //        }
-=======
-        TimParameters testParams = new TimParameters(rsuSRMPsid, rsuSRMDsrcMsgId, rsuSRMTxMode, rsuSRMTxChannel,
-                rsuSRMTxInterval, rsuSRMDeliveryStart, rsuSRMDeliveryStop, rsuSRMPayload, rsuSRMEnable, rsuSRMStatus);
-
-        // Step 4 - Send the request out
-        ResponseEvent response = TimManagerService.createAndSend(testParams, testProps);
-
-        // Deposit TIM to SDW
-        J2735GeoRegion serviceRegion = new J2735GeoRegion("44.998459,-111.040817,41.104674,-104.111312");
-        AsdMessage message = new AsdMessage(rsuSRMDeliveryStart, rsuSRMDeliveryStop, rsuSRMPayload, serviceRegion);
-        depositor.deposit(message);
-
-        if (response != null && response.getResponse() != null) {
-            return response.getResponse().toString();
-        } else {
-            logger.error("TIM CONTROLLER - Empty response from RSU");
-            return "{\"success\": false}";
-        }
-
->>>>>>> 71cbf384
     }
 
 }