package us.dot.its.jpo.ode.traveler;

import org.slf4j.Logger;
import org.slf4j.LoggerFactory;
import org.snmp4j.event.ResponseEvent;
import org.snmp4j.smi.Address;
import org.snmp4j.smi.GenericAddress;
import org.springframework.beans.factory.annotation.Autowired;
import org.springframework.stereotype.Controller;
import org.springframework.web.bind.annotation.RequestBody;
import org.springframework.web.bind.annotation.RequestMapping;
import org.springframework.web.bind.annotation.RequestMethod;
import org.springframework.web.bind.annotation.ResponseBody;

import com.oss.asn1.EncodeFailedException;
import com.oss.asn1.EncodeNotSupportedException;

import us.dot.its.jpo.ode.OdeProperties;
import us.dot.its.jpo.ode.dds.DdsClient.DdsClientException;
import us.dot.its.jpo.ode.dds.DdsDepositor;
import us.dot.its.jpo.ode.dds.DdsRequestManager.DdsRequestManagerException;
import us.dot.its.jpo.ode.dds.DdsStatusMessage;
import us.dot.its.jpo.ode.eventlog.EventLogger;
import us.dot.its.jpo.ode.plugin.j2735.J2735TravelerInputData;
import us.dot.its.jpo.ode.plugin.j2735.J2735TravelerInputData.RSU;
import us.dot.its.jpo.ode.plugin.j2735.J2735TravelerInputData.SNMP;
import us.dot.its.jpo.ode.plugin.j2735.oss.OssTravelerMessageBuilder;
import us.dot.its.jpo.ode.snmp.SnmpProperties;
import us.dot.its.jpo.ode.snmp.TimManagerService;
import us.dot.its.jpo.ode.snmp.TimParameters;
import us.dot.its.jpo.ode.util.JsonUtils;
import us.dot.its.jpo.ode.wrapper.WebSocketEndpoint.WebSocketException;

import java.text.ParseException;
import java.util.Objects;

@Controller
public class TravelerMessageController {

    private static Logger logger = LoggerFactory.getLogger(TravelerMessageController.class);

    private OdeProperties odeProperties;

    private DdsDepositor<DdsStatusMessage> depositor;

    @Autowired
    public TravelerMessageController(OdeProperties odeProperties) {
        super();
        this.odeProperties = odeProperties;

        try {
            depositor = new DdsDepositor<DdsStatusMessage>(this.odeProperties);
        } catch (Exception e) {
            logger.error("Error starting SDW depositor", e);
        }
    }

    @ResponseBody
    @RequestMapping(value = "/tim", method = RequestMethod.POST, produces = "application/json")
    public String timMessage(@RequestBody String jsonString) {
        if (jsonString == null) {
           String msg = "TIM CONTROLLER - Endpoint received null request";
           log(false, msg, null);
           throw new TimMessageException(msg);
        }

        // Step 1 - Serialize the JSON into a TIM object
        J2735TravelerInputData travelerinputData = null;
        try {
           travelerinputData = (J2735TravelerInputData) JsonUtils.fromJson(
                 jsonString, J2735TravelerInputData.class);
           logger.debug("TIM CONTROLLER - Serialized TIM: {}", travelerinputData.toString());
        }
        catch (Exception e) {
           log(false, "Error Deserializing TravelerInputData", e);
           throw new TimMessageException(e);
        }
        
        OssTravelerMessageBuilder builder = new OssTravelerMessageBuilder();
        try {
           builder.buildTravelerInformation(travelerinputData);
        }
        catch (Exception e)
        {
           String msg = "Error Building travelerinfo";
           log(false, msg, e);
           throw new TimMessageException(e);
        }
        
        // Step 2 - Encode the TIM object to a hex string
        String rsuSRMPayload = null;
        try {
            rsuSRMPayload = builder.getHexTravelerInformation();
            if (rsuSRMPayload == null) {
               String msg = "TIM Builder returned null";
               log(false, msg, null);
               throw new TimMessageException(msg);
            }
        } catch (Exception e) {
           String msg = "TIM CONTROLLER - Failed to encode TIM";
           log(false, msg, e);
           throw new TimMessageException(e);
        }
        logger.debug("TIM CONTROLLER - Encoded Hex TIM: {}", rsuSRMPayload);

        boolean success = true;
        try {
           // Step 3 - Send TIM to all specified RSUs if rsus element exists
           /*if (travelerinputData.snmp != null) {
              if (travelerinputData.rsus != null)  {
                 for (RSU rsu : travelerinputData.rsus) {
                    ResponseEvent response = sendToRSU(rsu, travelerinputData.snmp, rsuSRMPayload);
                    if (response != null && response.getResponse() != null) {
                       String msg = String.format("RSU %1$s Response: %2$s", rsu.target, response.getResponse());
                       EventLogger.logger.info(msg);
                       logger.info(rsu.target, response.getResponse());
                       depositToDDS(travelerinputData, rsuSRMPayload);
                   } else {
                      success = false;
                      String msg = String.format("Empty response from RSU %1$s", rsu.target);
                      EventLogger.logger.error(msg);
                      logger.error(msg);
                      depositToDDS(travelerinputData, rsuSRMPayload);
                      throw new TimMessageException(msg);
                   }
                 }
              }*/
              
<<<<<<< HEAD
              // Step 4 - Step Deposit TIM to SDW if sdw element exists
              if (travelerinputData.sdw != null) {
                 AsdMessage message = new AsdMessage(
                     travelerinputData.snmp.deliverystart, 
                     travelerinputData.snmp.deliverystop,
                     rsuSRMPayload,
                     travelerinputData.sdw.serviceRegion,
                     travelerinputData.sdw.ttl);
                 depositor.deposit(message);
              }
=======
           }
>>>>>>> 50995968
      } catch (Exception e) {
         String msg = "TIM CONTROLLER ERROR";
         log(false, msg , e);
         throw new TimMessageException(e);
      }

      return log(success, "TIM CONTROLLER RESPONSE", null);
    }

   private void depositToDDS(J2735TravelerInputData travelerinputData, String rsuSRMPayload)
         throws ParseException, DdsRequestManagerException, DdsClientException, WebSocketException,
         EncodeFailedException, EncodeNotSupportedException {
      // Step 4 - Step Deposit TIM to SDW if sdw element exists
        if (travelerinputData.sdw != null) {
           AsdMessage message = new AsdMessage(
               travelerinputData.snmp.deliverystart, 
               travelerinputData.snmp.deliverystop,
               rsuSRMPayload,
               travelerinputData.sdw.serviceRegion,
               travelerinputData.sdw.ttl);
           depositor.deposit(message);
        }
   }

    private String log(boolean success, String msg, Throwable t) {
       if (success) {
          EventLogger.logger.info(msg);
         logger.error(msg);
         return "{success: true}";
      } else {
         if (Objects.nonNull(t)) {
            EventLogger.logger.error(msg, t);
            logger.error(msg, t);
         } else {
           EventLogger.logger.error(msg);
           logger.error(msg);
         }
         return "{success: false, message: \"" + msg + "\"}";
      }
   }

    private ResponseEvent sendToRSU(RSU rsu, SNMP snmp, String payload) throws ParseException {
       Address addr = GenericAddress.parse(rsu.target + "/161");

       // Populate the SnmpProperties object with SNMP preferences
       SnmpProperties testProps = new SnmpProperties(addr, rsu.username, rsu.password, rsu.retries, rsu.timeout);

       // Populate the TimParameters object with OID values
       TimParameters testParams = new TimParameters(
             snmp.rsuid, snmp.msgid, snmp.mode, snmp.channel,
             snmp.interval, snmp.deliverystart, snmp.deliverystop, 
             payload, snmp.enable, snmp.status);

       // Send the request out
       ResponseEvent response = TimManagerService.createAndSend(testParams, testProps);

       return response;
    }
}<|MERGE_RESOLUTION|>--- conflicted
+++ resolved
@@ -106,7 +106,7 @@
         boolean success = true;
         try {
            // Step 3 - Send TIM to all specified RSUs if rsus element exists
-           /*if (travelerinputData.snmp != null) {
+           if (travelerinputData.snmp != null) {
               if (travelerinputData.rsus != null)  {
                  for (RSU rsu : travelerinputData.rsus) {
                     ResponseEvent response = sendToRSU(rsu, travelerinputData.snmp, rsuSRMPayload);
@@ -124,22 +124,9 @@
                       throw new TimMessageException(msg);
                    }
                  }
-              }*/
+              }
               
-<<<<<<< HEAD
-              // Step 4 - Step Deposit TIM to SDW if sdw element exists
-              if (travelerinputData.sdw != null) {
-                 AsdMessage message = new AsdMessage(
-                     travelerinputData.snmp.deliverystart, 
-                     travelerinputData.snmp.deliverystop,
-                     rsuSRMPayload,
-                     travelerinputData.sdw.serviceRegion,
-                     travelerinputData.sdw.ttl);
-                 depositor.deposit(message);
-              }
-=======
            }
->>>>>>> 50995968
       } catch (Exception e) {
          String msg = "TIM CONTROLLER ERROR";
          log(false, msg , e);
