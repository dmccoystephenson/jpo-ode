package us.dot.its.jpo.ode.dds;

import javax.websocket.CloseReason;
import javax.websocket.Session;

import org.slf4j.Logger;
import org.slf4j.LoggerFactory;

import us.dot.its.jpo.ode.OdeProperties;
import us.dot.its.jpo.ode.dds.DdsRequestManager.DdsRequestManagerException;
import us.dot.its.jpo.ode.model.AbstractWebSocketClient;
import us.dot.its.jpo.ode.model.OdeDataType;
import us.dot.its.jpo.ode.model.OdeDepRequest;
import us.dot.its.jpo.ode.model.OdeMessage;
import us.dot.its.jpo.ode.model.OdeRequest.DataSource;
import us.dot.its.jpo.ode.model.OdeRequestType;
import us.dot.its.jpo.ode.plugin.j2735.DdsAdvisorySituationData;
import us.dot.its.jpo.ode.wrapper.WebSocketMessageHandler;

public class DdsDepositor<T> extends AbstractWebSocketClient { // NOSONAR

   private Logger logger = LoggerFactory.getLogger(this.getClass());

   private OdeProperties odeProperties;
   private DdsRequestManager<DdsStatusMessage> requestManager;
   private OdeDepRequest depRequest;

   public DdsDepositor(OdeProperties odeProperties) {
      super();
      this.odeProperties = odeProperties;

      depRequest = new OdeDepRequest();
      depRequest.setDataSource(DataSource.SDW);
      depRequest.setDataType(OdeDataType.AsnHex);
      depRequest.setEncodeType("hex");
      depRequest.setRequestType(OdeRequestType.Deposit);
   }

<<<<<<< HEAD
   public void deposit(DdsAdvisorySituationData asdMsg) throws DdsRequestManagerException, DdsClientException,
         WebSocketException, ParseException {

      setUpReqMgr();

      depRequest.setData(asdMsg.getAsdmDetails().getAdvisoryMessageBytes());

      this.requestManager.sendRequest(depRequest);
   }

   public void deposit(String encodedAsdMsg) throws DdsRequestManagerException, DdsClientException,
         WebSocketException, ParseException {
=======
   public void deposit(DdsAdvisorySituationData asdMsg) throws DdsRequestManagerException {
      deposit(asdMsg.getAsdmDetails().getAdvisoryMessageBytes());
   }

   public void deposit(String encodedAsdMsg) throws DdsRequestManagerException {
>>>>>>> 53a4794c

      setUpReqMgr();

      depRequest.setData(encodedAsdMsg);

      this.requestManager.sendRequest(depRequest);
   }

   private void setUpReqMgr() throws DdsRequestManagerException {
      if (this.requestManager == null) {
         this.requestManager = new DdsDepositRequestManager(odeProperties);
      }

      if (!this.requestManager.isConnected()) {
         this.requestManager.connect((WebSocketMessageHandler<DdsStatusMessage>) new StatusMessageHandler(this),
            DepositResponseDecoder.class);
      }
   }

   @Override
   public void onClose(CloseReason reason) {
      try {
         this.requestManager.close();
      } catch (DdsRequestManagerException e) {
         logger.error("Error closing DDS Request Manager", e);
      }
   }

   @Override
   public void onMessage(OdeMessage message) {
      logger.info("Deposit Response: {}", message);
   }

   @Override
   public void onOpen(Session session) {
      logger.info("DDS Message Handler Opened Session {} ", session.getId());
   }

   @Override
   public void onError(Throwable t) {
      logger.error("Error reported by DDS Message Handler", t);
   }

   public OdeDepRequest getDepRequest() {
      return depRequest;
   }

   @SuppressWarnings("unchecked")
   public void setRequestManager(DdsRequestManager<T> requestManager) {
      this.requestManager = (DdsRequestManager<DdsStatusMessage>) requestManager;
   }

   public OdeProperties getOdeProperties() {
      return odeProperties;
   }

   public void setLogger(Logger logger) {
      this.logger = logger;
   }

}
<|MERGE_RESOLUTION|>--- conflicted
+++ resolved
@@ -1,119 +1,104 @@
-package us.dot.its.jpo.ode.dds;
-
-import javax.websocket.CloseReason;
-import javax.websocket.Session;
-
-import org.slf4j.Logger;
-import org.slf4j.LoggerFactory;
-
-import us.dot.its.jpo.ode.OdeProperties;
-import us.dot.its.jpo.ode.dds.DdsRequestManager.DdsRequestManagerException;
-import us.dot.its.jpo.ode.model.AbstractWebSocketClient;
-import us.dot.its.jpo.ode.model.OdeDataType;
-import us.dot.its.jpo.ode.model.OdeDepRequest;
-import us.dot.its.jpo.ode.model.OdeMessage;
-import us.dot.its.jpo.ode.model.OdeRequest.DataSource;
-import us.dot.its.jpo.ode.model.OdeRequestType;
-import us.dot.its.jpo.ode.plugin.j2735.DdsAdvisorySituationData;
-import us.dot.its.jpo.ode.wrapper.WebSocketMessageHandler;
-
-public class DdsDepositor<T> extends AbstractWebSocketClient { // NOSONAR
-
-   private Logger logger = LoggerFactory.getLogger(this.getClass());
-
-   private OdeProperties odeProperties;
-   private DdsRequestManager<DdsStatusMessage> requestManager;
-   private OdeDepRequest depRequest;
-
-   public DdsDepositor(OdeProperties odeProperties) {
-      super();
-      this.odeProperties = odeProperties;
-
-      depRequest = new OdeDepRequest();
-      depRequest.setDataSource(DataSource.SDW);
-      depRequest.setDataType(OdeDataType.AsnHex);
-      depRequest.setEncodeType("hex");
-      depRequest.setRequestType(OdeRequestType.Deposit);
-   }
-
-<<<<<<< HEAD
-   public void deposit(DdsAdvisorySituationData asdMsg) throws DdsRequestManagerException, DdsClientException,
-         WebSocketException, ParseException {
-
-      setUpReqMgr();
-
-      depRequest.setData(asdMsg.getAsdmDetails().getAdvisoryMessageBytes());
-
-      this.requestManager.sendRequest(depRequest);
-   }
-
-   public void deposit(String encodedAsdMsg) throws DdsRequestManagerException, DdsClientException,
-         WebSocketException, ParseException {
-=======
-   public void deposit(DdsAdvisorySituationData asdMsg) throws DdsRequestManagerException {
-      deposit(asdMsg.getAsdmDetails().getAdvisoryMessageBytes());
-   }
-
-   public void deposit(String encodedAsdMsg) throws DdsRequestManagerException {
->>>>>>> 53a4794c
-
-      setUpReqMgr();
-
-      depRequest.setData(encodedAsdMsg);
-
-      this.requestManager.sendRequest(depRequest);
-   }
-
-   private void setUpReqMgr() throws DdsRequestManagerException {
-      if (this.requestManager == null) {
-         this.requestManager = new DdsDepositRequestManager(odeProperties);
-      }
-
-      if (!this.requestManager.isConnected()) {
-         this.requestManager.connect((WebSocketMessageHandler<DdsStatusMessage>) new StatusMessageHandler(this),
-            DepositResponseDecoder.class);
-      }
-   }
-
-   @Override
-   public void onClose(CloseReason reason) {
-      try {
-         this.requestManager.close();
-      } catch (DdsRequestManagerException e) {
-         logger.error("Error closing DDS Request Manager", e);
-      }
-   }
-
-   @Override
-   public void onMessage(OdeMessage message) {
-      logger.info("Deposit Response: {}", message);
-   }
-
-   @Override
-   public void onOpen(Session session) {
-      logger.info("DDS Message Handler Opened Session {} ", session.getId());
-   }
-
-   @Override
-   public void onError(Throwable t) {
-      logger.error("Error reported by DDS Message Handler", t);
-   }
-
-   public OdeDepRequest getDepRequest() {
-      return depRequest;
-   }
-
-   @SuppressWarnings("unchecked")
-   public void setRequestManager(DdsRequestManager<T> requestManager) {
-      this.requestManager = (DdsRequestManager<DdsStatusMessage>) requestManager;
-   }
-
-   public OdeProperties getOdeProperties() {
-      return odeProperties;
-   }
-
-   public void setLogger(Logger logger) {
-      this.logger = logger;
-   }
-
-}
+package us.dot.its.jpo.ode.dds;
+
+import javax.websocket.CloseReason;
+import javax.websocket.Session;
+
+import org.slf4j.Logger;
+import org.slf4j.LoggerFactory;
+
+import us.dot.its.jpo.ode.OdeProperties;
+import us.dot.its.jpo.ode.dds.DdsRequestManager.DdsRequestManagerException;
+import us.dot.its.jpo.ode.model.AbstractWebSocketClient;
+import us.dot.its.jpo.ode.model.OdeDataType;
+import us.dot.its.jpo.ode.model.OdeDepRequest;
+import us.dot.its.jpo.ode.model.OdeMessage;
+import us.dot.its.jpo.ode.model.OdeRequest.DataSource;
+import us.dot.its.jpo.ode.model.OdeRequestType;
+import us.dot.its.jpo.ode.plugin.j2735.DdsAdvisorySituationData;
+import us.dot.its.jpo.ode.wrapper.WebSocketMessageHandler;
+
+public class DdsDepositor<T> extends AbstractWebSocketClient { // NOSONAR
+
+   private Logger logger = LoggerFactory.getLogger(this.getClass());
+
+   private OdeProperties odeProperties;
+   private DdsRequestManager<DdsStatusMessage> requestManager;
+   private OdeDepRequest depRequest;
+
+   public DdsDepositor(OdeProperties odeProperties) {
+      super();
+      this.odeProperties = odeProperties;
+
+      depRequest = new OdeDepRequest();
+      depRequest.setDataSource(DataSource.SDW);
+      depRequest.setDataType(OdeDataType.AsnHex);
+      depRequest.setEncodeType("hex");
+      depRequest.setRequestType(OdeRequestType.Deposit);
+   }
+
+   public void deposit(DdsAdvisorySituationData asdMsg) throws DdsRequestManagerException {
+      deposit(asdMsg.getAsdmDetails().getAdvisoryMessageBytes());
+   }
+
+   public void deposit(String encodedAsdMsg) throws DdsRequestManagerException {
+
+      setUpReqMgr();
+
+      depRequest.setData(encodedAsdMsg);
+
+      this.requestManager.sendRequest(depRequest);
+   }
+
+   private void setUpReqMgr() throws DdsRequestManagerException {
+      if (this.requestManager == null) {
+         this.requestManager = new DdsDepositRequestManager(odeProperties);
+      }
+
+      if (!this.requestManager.isConnected()) {
+         this.requestManager.connect((WebSocketMessageHandler<DdsStatusMessage>) new StatusMessageHandler(this),
+            DepositResponseDecoder.class);
+      }
+   }
+
+   @Override
+   public void onClose(CloseReason reason) {
+      try {
+         this.requestManager.close();
+      } catch (DdsRequestManagerException e) {
+         logger.error("Error closing DDS Request Manager", e);
+      }
+   }
+
+   @Override
+   public void onMessage(OdeMessage message) {
+      logger.info("Deposit Response: {}", message);
+   }
+
+   @Override
+   public void onOpen(Session session) {
+      logger.info("DDS Message Handler Opened Session {} ", session.getId());
+   }
+
+   @Override
+   public void onError(Throwable t) {
+      logger.error("Error reported by DDS Message Handler", t);
+   }
+
+   public OdeDepRequest getDepRequest() {
+      return depRequest;
+   }
+
+   @SuppressWarnings("unchecked")
+   public void setRequestManager(DdsRequestManager<T> requestManager) {
+      this.requestManager = (DdsRequestManager<DdsStatusMessage>) requestManager;
+   }
+
+   public OdeProperties getOdeProperties() {
+      return odeProperties;
+   }
+
+   public void setLogger(Logger logger) {
+      this.logger = logger;
+   }
+
+}