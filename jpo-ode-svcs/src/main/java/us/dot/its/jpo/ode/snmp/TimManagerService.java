--- conflicted
+++ resolved
@@ -21,13 +21,8 @@
  */
 public class TimManagerService {
     
-<<<<<<< HEAD
-    private static Logger logger = LoggerFactory.getLogger(TimManagerService.class);
-
-=======
     private static final Logger logger = LoggerFactory.getLogger(TimManagerService.class);
     
->>>>>>> 52a05c2c
     private TimManagerService() {}
     
     /**
@@ -38,11 +33,7 @@
      */
     public static ResponseEvent createAndSend(TimParameters params, SnmpProperties props) {
         
-<<<<<<< HEAD
-        if (params == null || props == null) {
-=======
         if (null == params || null == props) {
->>>>>>> 52a05c2c
             logger.error("TIM SERVICE - Received null object");
             return null;
         }
