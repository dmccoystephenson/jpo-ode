package us.dot.its.jpo.ode.coder;

import java.io.IOException;

import com.fasterxml.jackson.core.JsonProcessingException;
import com.fasterxml.jackson.databind.JsonNode;
import com.fasterxml.jackson.databind.node.ObjectNode;

//TODO open-ode
//import gov.usdot.cv.security.msg.IEEE1609p2Message;
import us.dot.its.jpo.ode.context.AppContext;
import us.dot.its.jpo.ode.model.OdeBsmData;
import us.dot.its.jpo.ode.model.OdeBsmMetadata;
import us.dot.its.jpo.ode.model.OdeBsmPayload;
<<<<<<< HEAD
=======
import us.dot.its.jpo.ode.model.OdeLogMetadata;
import us.dot.its.jpo.ode.model.OdeLogMetadata.SecurityResultCode;
import us.dot.its.jpo.ode.model.OdeMsgMetadata.GeneratedBy;
import us.dot.its.jpo.ode.model.SerialId;
import us.dot.its.jpo.ode.plugin.j2735.J2735Bsm;
>>>>>>> 68721db3
import us.dot.its.jpo.ode.plugin.j2735.builders.BsmBuilder;
import us.dot.its.jpo.ode.plugin.j2735.builders.BsmPart2ContentBuilder.BsmPart2ContentBuilderException;
import us.dot.its.jpo.ode.util.JsonUtils;
import us.dot.its.jpo.ode.util.XmlUtils;
import us.dot.its.jpo.ode.util.XmlUtils.XmlUtilsException;

public class OdeBsmDataCreatorHelper {

   private OdeBsmDataCreatorHelper() {
   }

<<<<<<< HEAD
//TODO open-ode
//   public static OdeBsmData createOdeBsmData(
//      J2735Bsm rawBsm, 
//      IEEE1609p2Message message, 
//      BsmLogFileParser bsmFileParser) {
//
//      OdeBsmPayload payload = new OdeBsmPayload(rawBsm);
//
//      OdeBsmMetadata metadata = new OdeBsmMetadata(payload);
//      OdeLogMetadataCreatorHelper.updateLogMetadata(metadata, bsmFileParser);
//      
//      // If we have a valid message, override relevant data from the message
//      if (message != null) {
//         ZonedDateTime generatedAt;
//         Date ieeeGenTime = message.getGenerationTime();
//
//         if (ieeeGenTime != null) {
//            generatedAt = DateTimeUtils.isoDateTime(ieeeGenTime);
//         } else if (bsmFileParser != null) {
//            generatedAt = bsmFileParser.getGeneratedAt();
//         } else {
//            generatedAt = DateTimeUtils.nowZDT();
//         }
//         metadata.setRecordGeneratedAt(DateTimeUtils.isoDateTime(generatedAt));
//         metadata.setRecordGeneratedBy(GeneratedBy.OBU);
//         metadata.setSecurityResultCode(SecurityResultCode.success);
//      }
//
//      return new OdeBsmData(metadata, payload);
//   }
//
//   public static OdeBsmData createOdeBsmData(
//      J2735Bsm rawBsm, String filename, SerialId serialId) {
//      BsmLogFileParser bsmFileParser = new BsmLogFileParser(serialId.getBundleId());
//      bsmFileParser.setFilename(filename).setUtcTimeInSec(0).setSecurityResultCode(SecurityResultCode.unknown);
//
//      return createOdeBsmData(rawBsm, null, bsmFileParser);
//   }
=======
   public static OdeBsmData createOdeBsmData(
      J2735Bsm rawBsm, 
      IEEE1609p2Message message, 
      BsmLogFileParser bsmFileParser) {

      OdeBsmPayload payload = new OdeBsmPayload(rawBsm);

      OdeLogMetadata metadata = new OdeBsmMetadata(payload);
      OdeLogMetadataCreatorHelper.updateLogMetadata(metadata, bsmFileParser);
      
      // If we have a valid message, override relevant data from the message
      if (message != null) {
         ZonedDateTime generatedAt;
         Date ieeeGenTime = message.getGenerationTime();

         if (ieeeGenTime != null) {
            generatedAt = DateTimeUtils.isoDateTime(ieeeGenTime);
         } else if (bsmFileParser != null) {
            generatedAt = bsmFileParser.getTimeParser().getGeneratedAt();
         } else {
            generatedAt = DateTimeUtils.nowZDT();
         }
         metadata.setRecordGeneratedAt(DateTimeUtils.isoDateTime(generatedAt));
         metadata.setRecordGeneratedBy(GeneratedBy.OBU);
         metadata.setSecurityResultCode(SecurityResultCode.success);
      }

      return new OdeBsmData(metadata, payload);
   }

   public static OdeBsmData createOdeBsmData(
      J2735Bsm rawBsm, String filename, SerialId serialId) {
      BsmLogFileParser bsmFileParser = new BsmLogFileParser(serialId.getBundleId());
      bsmFileParser.setFilename(filename).getTimeParser().setUtcTimeInSec(0).getSecResCodeParser().setSecurityResultCode(SecurityResultCode.unknown);
;
      return createOdeBsmData(rawBsm, null, bsmFileParser);
   }
>>>>>>> 68721db3

   public static OdeBsmData createOdeBsmData(String consumedData) 
         throws JsonProcessingException, IOException, XmlUtilsException, BsmPart2ContentBuilderException  {
      ObjectNode consumed = XmlUtils.toObjectNode(consumedData);

      JsonNode metadataNode = consumed.findValue(AppContext.METADATA_STRING);
      if (metadataNode instanceof ObjectNode) {
         ObjectNode object = (ObjectNode) metadataNode;
         object.remove(AppContext.ENCODINGS_STRING);
      }
      
      OdeLogMetadata metadata = (OdeLogMetadata) JsonUtils.fromJson(
         metadataNode.toString(), OdeLogMetadata.class);
      
//      JSONObject metadata = bsmJSONData.getJSONObject(AppContext.METADATA_STRING);
//      metadata.put("payloadType", OdeBsmPayload.class.getSimpleName());
//      metadata.remove("encodings");

      OdeBsmPayload payload = new OdeBsmPayload(
         BsmBuilder.genericBsm(consumed.findValue("BasicSafetyMessage")));
      return new OdeBsmData(metadata, payload );
   }
}<|MERGE_RESOLUTION|>--- conflicted
+++ resolved
@@ -10,16 +10,8 @@
 //import gov.usdot.cv.security.msg.IEEE1609p2Message;
 import us.dot.its.jpo.ode.context.AppContext;
 import us.dot.its.jpo.ode.model.OdeBsmData;
-import us.dot.its.jpo.ode.model.OdeBsmMetadata;
 import us.dot.its.jpo.ode.model.OdeBsmPayload;
-<<<<<<< HEAD
-=======
 import us.dot.its.jpo.ode.model.OdeLogMetadata;
-import us.dot.its.jpo.ode.model.OdeLogMetadata.SecurityResultCode;
-import us.dot.its.jpo.ode.model.OdeMsgMetadata.GeneratedBy;
-import us.dot.its.jpo.ode.model.SerialId;
-import us.dot.its.jpo.ode.plugin.j2735.J2735Bsm;
->>>>>>> 68721db3
 import us.dot.its.jpo.ode.plugin.j2735.builders.BsmBuilder;
 import us.dot.its.jpo.ode.plugin.j2735.builders.BsmPart2ContentBuilder.BsmPart2ContentBuilderException;
 import us.dot.its.jpo.ode.util.JsonUtils;
@@ -31,7 +23,6 @@
    private OdeBsmDataCreatorHelper() {
    }
 
-<<<<<<< HEAD
 //TODO open-ode
 //   public static OdeBsmData createOdeBsmData(
 //      J2735Bsm rawBsm, 
@@ -70,45 +61,6 @@
 //
 //      return createOdeBsmData(rawBsm, null, bsmFileParser);
 //   }
-=======
-   public static OdeBsmData createOdeBsmData(
-      J2735Bsm rawBsm, 
-      IEEE1609p2Message message, 
-      BsmLogFileParser bsmFileParser) {
-
-      OdeBsmPayload payload = new OdeBsmPayload(rawBsm);
-
-      OdeLogMetadata metadata = new OdeBsmMetadata(payload);
-      OdeLogMetadataCreatorHelper.updateLogMetadata(metadata, bsmFileParser);
-      
-      // If we have a valid message, override relevant data from the message
-      if (message != null) {
-         ZonedDateTime generatedAt;
-         Date ieeeGenTime = message.getGenerationTime();
-
-         if (ieeeGenTime != null) {
-            generatedAt = DateTimeUtils.isoDateTime(ieeeGenTime);
-         } else if (bsmFileParser != null) {
-            generatedAt = bsmFileParser.getTimeParser().getGeneratedAt();
-         } else {
-            generatedAt = DateTimeUtils.nowZDT();
-         }
-         metadata.setRecordGeneratedAt(DateTimeUtils.isoDateTime(generatedAt));
-         metadata.setRecordGeneratedBy(GeneratedBy.OBU);
-         metadata.setSecurityResultCode(SecurityResultCode.success);
-      }
-
-      return new OdeBsmData(metadata, payload);
-   }
-
-   public static OdeBsmData createOdeBsmData(
-      J2735Bsm rawBsm, String filename, SerialId serialId) {
-      BsmLogFileParser bsmFileParser = new BsmLogFileParser(serialId.getBundleId());
-      bsmFileParser.setFilename(filename).getTimeParser().setUtcTimeInSec(0).getSecResCodeParser().setSecurityResultCode(SecurityResultCode.unknown);
-;
-      return createOdeBsmData(rawBsm, null, bsmFileParser);
-   }
->>>>>>> 68721db3
 
    public static OdeBsmData createOdeBsmData(String consumedData) 
          throws JsonProcessingException, IOException, XmlUtilsException, BsmPart2ContentBuilderException  {
