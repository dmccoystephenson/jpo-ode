package us.dot.its.jpo.ode.coder;

import java.io.IOException;

import com.fasterxml.jackson.core.JsonProcessingException;
import com.fasterxml.jackson.databind.JsonNode;

//TODO open-ode
//import gov.usdot.cv.security.msg.IEEE1609p2Message;
import us.dot.its.jpo.ode.context.AppContext;
import us.dot.its.jpo.ode.model.OdeBsmData;
import us.dot.its.jpo.ode.model.OdeBsmMetadata;
import us.dot.its.jpo.ode.model.OdeBsmPayload;
<<<<<<< HEAD
=======
import us.dot.its.jpo.ode.model.OdeLogMetadata.SecurityResultCode;
import us.dot.its.jpo.ode.model.OdeMsgMetadata.GeneratedBy;
import us.dot.its.jpo.ode.model.SerialId;
import us.dot.its.jpo.ode.plugin.j2735.J2735Bsm;
>>>>>>> 55b14974
import us.dot.its.jpo.ode.plugin.j2735.builders.BsmBuilder;
import us.dot.its.jpo.ode.plugin.j2735.builders.BsmPart2ContentBuilder.BsmPart2ContentBuilderException;
import us.dot.its.jpo.ode.util.JsonUtils;
import us.dot.its.jpo.ode.util.XmlUtils;
import us.dot.its.jpo.ode.util.XmlUtils.XmlUtilsException;

public class OdeBsmDataCreatorHelper {

   private OdeBsmDataCreatorHelper() {
   }

<<<<<<< HEAD
// TODO open-ode
//   public static OdeBsmData createOdeBsmData(
//      J2735Bsm rawBsm, 
//      IEEE1609p2Message message, 
//      BsmLogFileParser bsmFileParser) {
//
//      OdeBsmPayload payload = new OdeBsmPayload(rawBsm);
//
//      OdeBsmMetadata metadata = new OdeBsmMetadata(payload);
//      OdeLogMetadataCreatorHelper.updateLogMetadata(metadata, bsmFileParser);
//      
//      // If we have a valid message, override relevant data from the message
//      if (message != null) {
//         ZonedDateTime generatedAt;
//         Date ieeeGenTime = message.getGenerationTime();
//
//         if (ieeeGenTime != null) {
//            generatedAt = DateTimeUtils.isoDateTime(ieeeGenTime);
//         } else {
//            generatedAt = bsmFileParser.getGeneratedAt();
//         }
//         metadata.setRecordGeneratedAt(generatedAt.toString());
//         metadata.setRecordGeneratedBy(GeneratedBy.OBU);
//         metadata.setValidSignature(true);
//      }
//
//      return new OdeBsmData(metadata, payload);
//   }
//
//   public static OdeBsmData createOdeBsmData(
//      J2735Bsm rawBsm, String filename, SerialId serialId) {
//      BsmLogFileParser bsmFileParser = new BsmLogFileParser(serialId.getBundleId());
//      bsmFileParser.setFilename(filename).setUtcTimeInSec(0).setValidSignature(false);
//      return createOdeBsmData(rawBsm, null, bsmFileParser);
//   }
=======
   public static OdeBsmData createOdeBsmData(
      J2735Bsm rawBsm, 
      IEEE1609p2Message message, 
      BsmLogFileParser bsmFileParser) {

      OdeBsmPayload payload = new OdeBsmPayload(rawBsm);

      OdeBsmMetadata metadata = new OdeBsmMetadata(payload);
      OdeLogMetadataCreatorHelper.updateLogMetadata(metadata, bsmFileParser);
      
      // If we have a valid message, override relevant data from the message
      if (message != null) {
         ZonedDateTime generatedAt;
         Date ieeeGenTime = message.getGenerationTime();

         if (ieeeGenTime != null) {
            generatedAt = DateTimeUtils.isoDateTime(ieeeGenTime);
         } else if (bsmFileParser != null) {
            generatedAt = bsmFileParser.getGeneratedAt();
         } else {
            generatedAt = DateTimeUtils.nowZDT();
         }
         metadata.setRecordGeneratedAt(DateTimeUtils.isoDateTime(generatedAt));
         metadata.setRecordGeneratedBy(GeneratedBy.OBU);
         metadata.setSecurityResultCode(SecurityResultCode.success);
      }

      return new OdeBsmData(metadata, payload);
   }

   public static OdeBsmData createOdeBsmData(
      J2735Bsm rawBsm, String filename, SerialId serialId) {
      BsmLogFileParser bsmFileParser = new BsmLogFileParser(serialId.getBundleId());
      bsmFileParser.setFilename(filename).setUtcTimeInSec(0).setSecurityResultCode(SecurityResultCode.unknown);
;
      return createOdeBsmData(rawBsm, null, bsmFileParser);
   }
>>>>>>> 55b14974

   public static OdeBsmData createOdeBsmData(String consumedData) 
         throws JsonProcessingException, IOException, XmlUtilsException, BsmPart2ContentBuilderException  {
//    JsonNode consumed = JsonUtils.toObjectNode(consumedData);
      JsonNode consumed = XmlUtils.toObjectNode(consumedData);

      JsonNode metadataNode = consumed.findValue(AppContext.METADATA_STRING);
      
      OdeBsmMetadata metadata = (OdeBsmMetadata) JsonUtils.fromJson(
         metadataNode.toString(), OdeBsmMetadata.class);
      
//      JSONObject metadata = bsmJSONData.getJSONObject(AppContext.METADATA_STRING);
//      metadata.put("payloadType", OdeBsmPayload.class.getSimpleName());
//      metadata.remove("encodings");

      OdeBsmPayload payload = new OdeBsmPayload(
         BsmBuilder.genericBsm(consumed.findValue("BasicSafetyMessage")));
      return new OdeBsmData(metadata, payload );
   }
}<|MERGE_RESOLUTION|>--- conflicted
+++ resolved
@@ -11,13 +11,6 @@
 import us.dot.its.jpo.ode.model.OdeBsmData;
 import us.dot.its.jpo.ode.model.OdeBsmMetadata;
 import us.dot.its.jpo.ode.model.OdeBsmPayload;
-<<<<<<< HEAD
-=======
-import us.dot.its.jpo.ode.model.OdeLogMetadata.SecurityResultCode;
-import us.dot.its.jpo.ode.model.OdeMsgMetadata.GeneratedBy;
-import us.dot.its.jpo.ode.model.SerialId;
-import us.dot.its.jpo.ode.plugin.j2735.J2735Bsm;
->>>>>>> 55b14974
 import us.dot.its.jpo.ode.plugin.j2735.builders.BsmBuilder;
 import us.dot.its.jpo.ode.plugin.j2735.builders.BsmPart2ContentBuilder.BsmPart2ContentBuilderException;
 import us.dot.its.jpo.ode.util.JsonUtils;
@@ -29,8 +22,7 @@
    private OdeBsmDataCreatorHelper() {
    }
 
-<<<<<<< HEAD
-// TODO open-ode
+//TODO open-ode
 //   public static OdeBsmData createOdeBsmData(
 //      J2735Bsm rawBsm, 
 //      IEEE1609p2Message message, 
@@ -48,12 +40,14 @@
 //
 //         if (ieeeGenTime != null) {
 //            generatedAt = DateTimeUtils.isoDateTime(ieeeGenTime);
+//         } else if (bsmFileParser != null) {
+//            generatedAt = bsmFileParser.getGeneratedAt();
 //         } else {
-//            generatedAt = bsmFileParser.getGeneratedAt();
+//            generatedAt = DateTimeUtils.nowZDT();
 //         }
-//         metadata.setRecordGeneratedAt(generatedAt.toString());
+//         metadata.setRecordGeneratedAt(DateTimeUtils.isoDateTime(generatedAt));
 //         metadata.setRecordGeneratedBy(GeneratedBy.OBU);
-//         metadata.setValidSignature(true);
+//         metadata.setSecurityResultCode(SecurityResultCode.success);
 //      }
 //
 //      return new OdeBsmData(metadata, payload);
@@ -62,48 +56,10 @@
 //   public static OdeBsmData createOdeBsmData(
 //      J2735Bsm rawBsm, String filename, SerialId serialId) {
 //      BsmLogFileParser bsmFileParser = new BsmLogFileParser(serialId.getBundleId());
-//      bsmFileParser.setFilename(filename).setUtcTimeInSec(0).setValidSignature(false);
+//      bsmFileParser.setFilename(filename).setUtcTimeInSec(0).setSecurityResultCode(SecurityResultCode.unknown);
+//
 //      return createOdeBsmData(rawBsm, null, bsmFileParser);
 //   }
-=======
-   public static OdeBsmData createOdeBsmData(
-      J2735Bsm rawBsm, 
-      IEEE1609p2Message message, 
-      BsmLogFileParser bsmFileParser) {
-
-      OdeBsmPayload payload = new OdeBsmPayload(rawBsm);
-
-      OdeBsmMetadata metadata = new OdeBsmMetadata(payload);
-      OdeLogMetadataCreatorHelper.updateLogMetadata(metadata, bsmFileParser);
-      
-      // If we have a valid message, override relevant data from the message
-      if (message != null) {
-         ZonedDateTime generatedAt;
-         Date ieeeGenTime = message.getGenerationTime();
-
-         if (ieeeGenTime != null) {
-            generatedAt = DateTimeUtils.isoDateTime(ieeeGenTime);
-         } else if (bsmFileParser != null) {
-            generatedAt = bsmFileParser.getGeneratedAt();
-         } else {
-            generatedAt = DateTimeUtils.nowZDT();
-         }
-         metadata.setRecordGeneratedAt(DateTimeUtils.isoDateTime(generatedAt));
-         metadata.setRecordGeneratedBy(GeneratedBy.OBU);
-         metadata.setSecurityResultCode(SecurityResultCode.success);
-      }
-
-      return new OdeBsmData(metadata, payload);
-   }
-
-   public static OdeBsmData createOdeBsmData(
-      J2735Bsm rawBsm, String filename, SerialId serialId) {
-      BsmLogFileParser bsmFileParser = new BsmLogFileParser(serialId.getBundleId());
-      bsmFileParser.setFilename(filename).setUtcTimeInSec(0).setSecurityResultCode(SecurityResultCode.unknown);
-;
-      return createOdeBsmData(rawBsm, null, bsmFileParser);
-   }
->>>>>>> 55b14974
 
    public static OdeBsmData createOdeBsmData(String consumedData) 
          throws JsonProcessingException, IOException, XmlUtilsException, BsmPart2ContentBuilderException  {
