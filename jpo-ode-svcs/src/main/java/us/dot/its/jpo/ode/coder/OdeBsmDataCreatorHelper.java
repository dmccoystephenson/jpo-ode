--- conflicted
+++ resolved
@@ -6,20 +6,10 @@
 import com.fasterxml.jackson.databind.JsonNode;
 import com.fasterxml.jackson.databind.node.ObjectNode;
 
-//TODO open-ode
-//import gov.usdot.cv.security.msg.IEEE1609p2Message;
 import us.dot.its.jpo.ode.context.AppContext;
 import us.dot.its.jpo.ode.model.OdeBsmData;
 import us.dot.its.jpo.ode.model.OdeBsmMetadata;
 import us.dot.its.jpo.ode.model.OdeBsmPayload;
-<<<<<<< HEAD
-import us.dot.its.jpo.ode.model.OdeMsgMetadata;
-=======
-import us.dot.its.jpo.ode.model.OdeLogMetadata;
-import us.dot.its.jpo.ode.model.OdeLogMetadata.SecurityResultCode;
-import us.dot.its.jpo.ode.model.OdeMsgMetadata.GeneratedBy;
-import us.dot.its.jpo.ode.plugin.j2735.J2735Bsm;
->>>>>>> 37e0ce71
 import us.dot.its.jpo.ode.plugin.j2735.builders.BsmBuilder;
 import us.dot.its.jpo.ode.plugin.j2735.builders.BsmPart2ContentBuilder.BsmPart2ContentBuilderException;
 import us.dot.its.jpo.ode.util.JsonUtils;
@@ -31,8 +21,6 @@
    private OdeBsmDataCreatorHelper() {
    }
 
-<<<<<<< HEAD
-//TODO open-ode
 //   public static OdeBsmData createOdeBsmData(
 //      J2735Bsm rawBsm, 
 //      IEEE1609p2Message message, 
@@ -40,7 +28,7 @@
 //
 //      OdeBsmPayload payload = new OdeBsmPayload(rawBsm);
 //
-//      OdeBsmMetadata metadata = new OdeBsmMetadata(payload);
+//      OdeLogMetadata metadata = new OdeBsmMetadata(payload);
 //      OdeLogMetadataCreatorHelper.updateLogMetadata(metadata, bsmFileParser);
 //      
 //      // If we have a valid message, override relevant data from the message
@@ -51,7 +39,7 @@
 //         if (ieeeGenTime != null) {
 //            generatedAt = DateTimeUtils.isoDateTime(ieeeGenTime);
 //         } else if (bsmFileParser != null) {
-//            generatedAt = bsmFileParser.getGeneratedAt();
+//            generatedAt = bsmFileParser.getTimeParser().getGeneratedAt();
 //         } else {
 //            generatedAt = DateTimeUtils.nowZDT();
 //         }
@@ -64,51 +52,12 @@
 //   }
 //
 //   public static OdeBsmData createOdeBsmData(
-//      J2735Bsm rawBsm, String filename, SerialId serialId) {
-//      BsmLogFileParser bsmFileParser = new BsmLogFileParser(serialId.getBundleId());
-//      bsmFileParser.setFilename(filename).setUtcTimeInSec(0).setSecurityResultCode(SecurityResultCode.unknown);
+//      J2735Bsm rawBsm, String filename) {
+//      BsmLogFileParser bsmFileParser = new BsmLogFileParser();
+//      bsmFileParser.setFilename(filename).getTimeParser().setUtcTimeInSec(0).getSecResCodeParser().setSecurityResultCode(SecurityResultCode.unknown);
 //
 //      return createOdeBsmData(rawBsm, null, bsmFileParser);
 //   }
-=======
-   public static OdeBsmData createOdeBsmData(
-      J2735Bsm rawBsm, 
-      IEEE1609p2Message message, 
-      BsmLogFileParser bsmFileParser) {
-
-      OdeBsmPayload payload = new OdeBsmPayload(rawBsm);
-
-      OdeLogMetadata metadata = new OdeBsmMetadata(payload);
-      OdeLogMetadataCreatorHelper.updateLogMetadata(metadata, bsmFileParser);
-      
-      // If we have a valid message, override relevant data from the message
-      if (message != null) {
-         ZonedDateTime generatedAt;
-         Date ieeeGenTime = message.getGenerationTime();
-
-         if (ieeeGenTime != null) {
-            generatedAt = DateTimeUtils.isoDateTime(ieeeGenTime);
-         } else if (bsmFileParser != null) {
-            generatedAt = bsmFileParser.getTimeParser().getGeneratedAt();
-         } else {
-            generatedAt = DateTimeUtils.nowZDT();
-         }
-         metadata.setRecordGeneratedAt(DateTimeUtils.isoDateTime(generatedAt));
-         metadata.setRecordGeneratedBy(GeneratedBy.OBU);
-         metadata.setSecurityResultCode(SecurityResultCode.success);
-      }
-
-      return new OdeBsmData(metadata, payload);
-   }
-
-   public static OdeBsmData createOdeBsmData(
-      J2735Bsm rawBsm, String filename) {
-      BsmLogFileParser bsmFileParser = new BsmLogFileParser();
-      bsmFileParser.setFilename(filename).getTimeParser().setUtcTimeInSec(0).getSecResCodeParser().setSecurityResultCode(SecurityResultCode.unknown);
-;
-      return createOdeBsmData(rawBsm, null, bsmFileParser);
-   }
->>>>>>> 37e0ce71
 
    public static OdeBsmData createOdeBsmData(String consumedData) 
          throws JsonProcessingException, IOException, XmlUtilsException, BsmPart2ContentBuilderException  {
