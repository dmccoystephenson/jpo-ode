--- conflicted
+++ resolved
@@ -62,11 +62,8 @@
       return odeBsmData;
    }
 
-<<<<<<< HEAD
-   public static OdeObject decodeBsm(InputStream is) {
-=======
+
    private static OdeObject decodeBsm(BufferedInputStream is) {
->>>>>>> b8dfa2d5
       J2735MessageFrame mf = (J2735MessageFrame) j2735Coder.decodeUPERMessageFrameStream(is);
       if (mf != null) {
          return mf.getValue();
