--- conflicted
+++ resolved
@@ -14,7 +14,6 @@
 @Controller
 public class AsnCodecMessageServiceController {
 
-<<<<<<< HEAD
 	   private static final Logger logger = LoggerFactory.getLogger(AsnCodecMessageServiceController.class);
 	   
 	   @Autowired
@@ -59,42 +58,4 @@
 		      asn1RawMAPJSONConsumer.setName("asn1DecodeMAPSON");				      
 		      asn1DecodeMAPSON.start(asn1RawMAPJSONConsumer, odeProps.getKafkaTopicOdeRawEncodedMAPJson());
 	   }
-=======
-	private static final Logger logger = LoggerFactory.getLogger(AsnCodecMessageServiceController.class);
-
-	@Autowired
-	public AsnCodecMessageServiceController(OdeProperties odeProps) {
-		super();
-		logger.info("Starting {} ", this.getClass().getSimpleName());
-
-		// asn1_codec Decoder Routing
-
-		// BSM
-		logger.info("Send encoded BSM to ASN.1 Decoder");
-		Asn1DecodeBSMJSON asn1DecodeBSMJSON = new Asn1DecodeBSMJSON(odeProps);
-
-		MessageConsumer<String, String> asn1RawBSMJSONConsumer = MessageConsumer.defaultStringMessageConsumer(
-				odeProps.getKafkaBrokers(), this.getClass().getSimpleName(), asn1DecodeBSMJSON);
-		asn1RawBSMJSONConsumer.setName("asn1DecodeBSMJSON");
-		asn1DecodeBSMJSON.start(asn1RawBSMJSONConsumer, odeProps.getKafkaTopicOdeRawEncodedBSMJson());
-
-		// SPAT
-		logger.info("Send encoded SPAT to ASN.1 Decoder");
-		Asn1DecodeSPATJSON asn1DecodeSPATJSON = new Asn1DecodeSPATJSON(odeProps);
-
-		MessageConsumer<String, String> asn1RawSPATJSONConsumer = MessageConsumer.defaultStringMessageConsumer(
-				odeProps.getKafkaBrokers(), this.getClass().getSimpleName(), asn1DecodeSPATJSON);
-		asn1RawSPATJSONConsumer.setName("asn1DecodeSPATJSON");
-		asn1DecodeSPATJSON.start(asn1RawSPATJSONConsumer, odeProps.getKafkaTopicOdeRawEncodedSPATJson());
-
-		// TIM
-		logger.info("Send encoded TIM to ASN.1 Decoder");
-		Asn1DecodeTIMJSON asn1DecodeTIMJSON = new Asn1DecodeTIMJSON(odeProps);
-
-		MessageConsumer<String, String> asn1RawTIMJSONConsumer = MessageConsumer.defaultStringMessageConsumer(
-				odeProps.getKafkaBrokers(), this.getClass().getSimpleName(), asn1DecodeTIMJSON);
-		asn1RawTIMJSONConsumer.setName("asn1DecodeTIMJSON");
-		asn1DecodeTIMJSON.start(asn1RawTIMJSONConsumer, odeProps.getKafkaTopicOdeRawEncodedTIMJson());
-	}
->>>>>>> 5c27f8a4
 }