package us.dot.its.jpo.ode.udp.vsd;

import java.io.IOException;
import java.net.DatagramPacket;
import java.net.DatagramSocket;
import java.util.Arrays;
import java.util.List;

import org.slf4j.Logger;
import org.slf4j.LoggerFactory;
import org.springframework.beans.factory.annotation.Autowired;

import com.oss.asn1.AbstractData;

import gov.usdot.cv.security.msg.IEEE1609p2Message;
import us.dot.its.jpo.ode.OdeProperties;
import us.dot.its.jpo.ode.coder.OdeBsmDataCreaterHelper;
import us.dot.its.jpo.ode.j2735.dsrc.BasicSafetyMessage;
import us.dot.its.jpo.ode.j2735.semi.ConnectionPoint;
import us.dot.its.jpo.ode.j2735.semi.ServiceRequest;
import us.dot.its.jpo.ode.j2735.semi.VehSitDataMessage;
import us.dot.its.jpo.ode.model.OdeBsmData;
import us.dot.its.jpo.ode.model.SerialId;
import us.dot.its.jpo.ode.plugin.j2735.J2735Bsm;
import us.dot.its.jpo.ode.plugin.j2735.oss.OssBsm;
import us.dot.its.jpo.ode.plugin.j2735.oss.OssBsmPart2Content.OssBsmPart2Exception;
import us.dot.its.jpo.ode.udp.UdpUtil;
import us.dot.its.jpo.ode.udp.bsm.BsmReceiver;
import us.dot.its.jpo.ode.wrapper.MessageProducer;
import us.dot.its.jpo.ode.wrapper.OdeBsmSerializer;

public class VsdReceiver extends BsmReceiver {

   private static final Logger logger = LoggerFactory.getLogger(VsdReceiver.class);
   protected MessageProducer<String, OdeBsmData> odeBsmDataProducer;
   private SerialId serialId = new SerialId();
   private final OdeBsmDataCreaterHelper odeBsmDataCreaterHelperIn;
   
   @Autowired
   public VsdReceiver(OdeProperties odeProps) {
      super(odeProps, odeProps.getVsdReceiverPort(), odeProps.getVsdBufferSize());
      odeBsmDataProducer = new MessageProducer<String, OdeBsmData>(
              odeProperties.getKafkaBrokers(),
              odeProperties.getKafkaProducerType(), 
              null, 
              OdeBsmSerializer.class.getName());
      odeBsmDataCreaterHelperIn = new OdeBsmDataCreaterHelper();
   }

   @Override
   public void run() {

      logger.debug("Starting {}...", this.getClass().getSimpleName());

      byte[] buffer = new byte[odeProperties.getVsdBufferSize()];

      DatagramPacket packet = new DatagramPacket(buffer, buffer.length);

      while (!isStopped()) {
         getPacket(packet);
      }
   }

   public void getPacket(DatagramPacket packet) {
      try {
         logger.debug("Waiting for UDP packets...");
         socket.receive(packet);
         if (packet.getLength() > 0) {
            senderIp = packet.getAddress().getHostAddress();
            senderPort = packet.getPort();
            logger.debug("Packet received from {}:{}", senderIp, senderPort);

            // extract the actualPacket from the buffer
            byte[] payload = Arrays.copyOf(packet.getData(), packet.getLength());
            processPacket(payload);
         }
      } catch (IOException | UdpReceiverException e) {
         logger.error("Error receiving packet", e);
      }
   }

   public void processPacket(byte[] data) throws UdpReceiverException {
      AbstractData decoded = super.decodeData(data);
      try {
         if (decoded instanceof ServiceRequest) {

            if (null != ((ServiceRequest) decoded).getDestination()) {
               ConnectionPoint cp = ((ServiceRequest) decoded).getDestination();

               // Change return address, if specified
               if (null != cp.getAddress()) {
                  senderIp = ((ServiceRequest) decoded).getDestination().getAddress().toString();
               }

               // Change return port, if specified
               if (null != cp.getPort()) {
                  senderPort = ((ServiceRequest) decoded).getDestination().getPort().intValue();
               }
               logger.error("Service request response destination specified {}:{}", senderIp, senderPort);
            }

            UdpUtil.send(new DatagramSocket(odeProperties.getVsdTrustport()), decoded, senderIp, senderPort);
         } else if (decoded instanceof VehSitDataMessage) {
            logger.debug("Received VSD");
            extractAndPublishBsms((VehSitDataMessage) decoded);
         } else {
            logger.error("Unknown message type received {}", decoded.getClass().getName());
         }
      } catch (Exception e) {
         logger.error("Error processing message", e);
      }
   }

   protected void extractAndPublishBsms(AbstractData data) throws OssBsmPart2Exception {
      VehSitDataMessage msg = (VehSitDataMessage) data;
      List<BasicSafetyMessage> bsmList = null;
      try {
         bsmList = VsdToBsmConverter.convert(msg);
      } catch (IllegalArgumentException e) {
         logger.error("Unable to convert VehSitDataMessage bundle to BSM list", e);
         return;
      }

      int i = 1;
      for (BasicSafetyMessage entry : bsmList) {
         logger.debug("Publishing BSM {}/{} to topic {}", 
             i++, msg.getBundle().getSize(), odeProperties.getKafkaTopicOdeBsmPojo());
         
         J2735Bsm j2735Bsm = OssBsm.genericBsm(entry);
         serialId.addBundleId(1);
         OdeBsmData odeBsmData = odeBsmDataCreaterHelperIn.createOdeBsmData((J2735Bsm) j2735Bsm, new IEEE1609p2Message(), null, serialId);
         
<<<<<<< HEAD
         
=======
>>>>>>> d43f8ea7
         
         odeBsmDataProducer.send(odeProperties.getKafkaTopicOdeBsmPojo(), null, odeBsmData);
      }
   }
   
}<|MERGE_RESOLUTION|>--- conflicted
+++ resolved
@@ -129,12 +129,7 @@
          J2735Bsm j2735Bsm = OssBsm.genericBsm(entry);
          serialId.addBundleId(1);
          OdeBsmData odeBsmData = odeBsmDataCreaterHelperIn.createOdeBsmData((J2735Bsm) j2735Bsm, new IEEE1609p2Message(), null, serialId);
-         
-<<<<<<< HEAD
-         
-=======
->>>>>>> d43f8ea7
-         
+        
          odeBsmDataProducer.send(odeProperties.getKafkaTopicOdeBsmPojo(), null, odeBsmData);
       }
    }
