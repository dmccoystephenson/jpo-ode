--- conflicted
+++ resolved
@@ -1,156 +1,151 @@
-package us.dot.its.jpo.ode.importer.parser;
-
-import java.io.BufferedInputStream;
-import java.io.IOException;
-import java.time.ZonedDateTime;
-
-import us.dot.its.jpo.ode.util.DateTimeUtils;
-
-public abstract class LogFileParser implements FileParser {
-   public static final int BUFFER_SIZE = 4096;
-   public static final int UTC_TIME_IN_SEC_LENGTH = 4;
-   public static final int MSEC_LENGTH = 2;
-   public static final int VERIFICATION_STATUS_LENGTH = 1;
-   public static final int LENGTH_LENGTH = 2;
-
-   protected ParserStatus status;
-
-   protected long bundleId;
-   protected byte[] readBuffer = new byte[BUFFER_SIZE];
-   protected int step = 0;
-
-   protected String filename;
-   protected long utcTimeInSec;
-   protected short mSec;
-   protected boolean validSignature;
-   protected short length;
-   protected byte[] payload;
-
-   public LogFileParser(long bundleId) {
-      super();
-      this.bundleId = bundleId;
-   }
-
-   public ParserStatus parseFile(BufferedInputStream bis, String fileName) throws FileParserException {
-
-      ParserStatus status = ParserStatus.INIT;
-
-      if (getStep() == 0) {
-         setFilename(fileName);
-         setStep(getStep() + 1);
-      }
-      
-      status = ParserStatus.COMPLETE;
-
-      return status;
-   }
-
-   public ParserStatus parseStep(BufferedInputStream bis, int length) throws FileParserException {
-      try {
-         int numBytes;
-         if (bis.markSupported()) {
-            bis.mark(length);
-         }
-         numBytes = bis.read(readBuffer, 0, length);
-         if (numBytes < 0) {
-            return ParserStatus.EOF;
-         } else if (numBytes < length) {
-            if (bis.markSupported()) {
-               try {
-                  bis.reset();
-               } catch (IOException ioe) {
-                  throw new FileParserException("Error reseting Input Stream to marked position", ioe);
-               }
-            }
-            return ParserStatus.PARTIAL;
-         } else {
-            step++;
-            return ParserStatus.COMPLETE;
-         }
-      } catch (Exception e) {
-         throw new FileParserException("Error parsing step " + step, e);
-      }
-   }
-
-   public int getStep() {
-      return step;
-   }
-
-   public void setStep(int step) {
-      this.step = step;
-   }
-
-   public String getFilename() {
-      return filename;
-   }
-
-   public LogFileParser setFilename(String filename) {
-      this.filename = filename;
-      return this;
-   }
-
-   public long getBundleId() {
-      return bundleId;
-   }
-
-   public LogFileParser setBundleId(long bundleId) {
-      this.bundleId = bundleId;
-      return this;
-   }
-
-   public long getUtcTimeInSec() {
-      return utcTimeInSec;
-   }
-
-   public LogFileParser setUtcTimeInSec(long utcTimeInSec) {
-      this.utcTimeInSec = utcTimeInSec;
-      return this;
-   }
-
-   public short getmSec() {
-      return mSec;
-   }
-
-   public LogFileParser setmSec(short mSec) {
-      this.mSec = mSec;
-      return this;
-   }
-
-   public boolean isValidSignature() {
-      return validSignature;
-   }
-
-   public LogFileParser setValidSignature(boolean validSignature) {
-      this.validSignature = validSignature;
-      return this;
-   }
-
-   public short getLength() {
-      return length;
-   }
-
-   public LogFileParser setLength(short length) {
-      this.length = length;
-      return this;
-   }
-
-   public byte[] getPayload() {
-      return payload;
-   }
-
-   public LogFileParser setPayload(byte[] payload) {
-      this.payload = payload;
-      return this;
-   }
-<<<<<<< HEAD
-
-   public abstract ParserStatus parse(BufferedInputStream bis, String fileName) throws LogFileParserException;
-   
-   public ZonedDateTime getGeneratedAt() {
-      return DateTimeUtils.isoDateTime(getUtcTimeInSec() * 1000 + getmSec());
-   }
-
-
-=======
->>>>>>> 87e19c06
-}
+package us.dot.its.jpo.ode.importer.parser;
+
+import java.io.BufferedInputStream;
+import java.io.IOException;
+import java.time.ZonedDateTime;
+
+import us.dot.its.jpo.ode.util.DateTimeUtils;
+
+public abstract class LogFileParser implements FileParser {
+   public static final int BUFFER_SIZE = 4096;
+   public static final int UTC_TIME_IN_SEC_LENGTH = 4;
+   public static final int MSEC_LENGTH = 2;
+   public static final int VERIFICATION_STATUS_LENGTH = 1;
+   public static final int LENGTH_LENGTH = 2;
+
+   protected ParserStatus status;
+
+   protected long bundleId;
+   protected byte[] readBuffer = new byte[BUFFER_SIZE];
+   protected int step = 0;
+
+   protected String filename;
+   protected long utcTimeInSec;
+   protected short mSec;
+   protected boolean validSignature;
+   protected short length;
+   protected byte[] payload;
+
+   public LogFileParser(long bundleId) {
+      super();
+      this.bundleId = bundleId;
+   }
+
+   public ParserStatus parseFile(BufferedInputStream bis, String fileName) throws FileParserException {
+
+      ParserStatus status = ParserStatus.INIT;
+
+      if (getStep() == 0) {
+         setFilename(fileName);
+         setStep(getStep() + 1);
+      }
+      
+      status = ParserStatus.COMPLETE;
+
+      return status;
+   }
+
+   public ParserStatus parseStep(BufferedInputStream bis, int length) throws FileParserException {
+      try {
+         int numBytes;
+         if (bis.markSupported()) {
+            bis.mark(length);
+         }
+         numBytes = bis.read(readBuffer, 0, length);
+         if (numBytes < 0) {
+            return ParserStatus.EOF;
+         } else if (numBytes < length) {
+            if (bis.markSupported()) {
+               try {
+                  bis.reset();
+               } catch (IOException ioe) {
+                  throw new FileParserException("Error reseting Input Stream to marked position", ioe);
+               }
+            }
+            return ParserStatus.PARTIAL;
+         } else {
+            step++;
+            return ParserStatus.COMPLETE;
+         }
+      } catch (Exception e) {
+         throw new FileParserException("Error parsing step " + step, e);
+      }
+   }
+
+   public int getStep() {
+      return step;
+   }
+
+   public void setStep(int step) {
+      this.step = step;
+   }
+
+   public String getFilename() {
+      return filename;
+   }
+
+   public LogFileParser setFilename(String filename) {
+      this.filename = filename;
+      return this;
+   }
+
+   public long getBundleId() {
+      return bundleId;
+   }
+
+   public LogFileParser setBundleId(long bundleId) {
+      this.bundleId = bundleId;
+      return this;
+   }
+
+   public long getUtcTimeInSec() {
+      return utcTimeInSec;
+   }
+
+   public LogFileParser setUtcTimeInSec(long utcTimeInSec) {
+      this.utcTimeInSec = utcTimeInSec;
+      return this;
+   }
+
+   public short getmSec() {
+      return mSec;
+   }
+
+   public LogFileParser setmSec(short mSec) {
+      this.mSec = mSec;
+      return this;
+   }
+
+   public boolean isValidSignature() {
+      return validSignature;
+   }
+
+   public LogFileParser setValidSignature(boolean validSignature) {
+      this.validSignature = validSignature;
+      return this;
+   }
+
+   public short getLength() {
+      return length;
+   }
+
+   public LogFileParser setLength(short length) {
+      this.length = length;
+      return this;
+   }
+
+   public byte[] getPayload() {
+      return payload;
+   }
+
+   public LogFileParser setPayload(byte[] payload) {
+      this.payload = payload;
+      return this;
+   }
+   
+   public ZonedDateTime getGeneratedAt() {
+      return DateTimeUtils.isoDateTime(getUtcTimeInSec() * 1000 + getmSec());
+   }
+
+
+}