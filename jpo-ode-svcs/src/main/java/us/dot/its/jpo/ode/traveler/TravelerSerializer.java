--- conflicted
+++ resolved
@@ -65,15 +65,6 @@
             //Populate pojo's for part3-content
             TravelerDataFrame part3 = buildTravelerMessagePart3(part1, obj.getJSONObject("timContent").getJSONArray("travelerDataFrame").getJSONObject(0));
 
-<<<<<<< HEAD
-=======
-            //Populate pojo's for SNMP
-            /*String target = obj.getJSONArray("RSUs").getJSONObject(0).getString("target");
-            String userName = obj.getJSONArray("RSUs").getJSONObject(0).getString("username");
-            String password = obj.getJSONArray("RSUs").getJSONObject(0).getString("pass");
-            String retries = obj.getJSONArray("RSUs").getJSONObject(0).getString("retries");
-            String timeout = obj.getJSONArray("RSUs").getJSONObject(0).getString("timeout");*/
->>>>>>> c9ad3c84
 
 
             //Generate List of Data Frames
