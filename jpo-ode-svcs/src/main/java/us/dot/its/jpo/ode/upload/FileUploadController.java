package us.dot.its.jpo.ode.upload;

import java.nio.file.Path;
import java.nio.file.Paths;
import java.util.concurrent.ExecutorService;
import java.util.concurrent.Executors;

import org.slf4j.Logger;
import org.slf4j.LoggerFactory;
import org.springframework.beans.factory.annotation.Autowired;
import org.springframework.http.HttpStatus;
import org.springframework.http.ResponseEntity;
import org.springframework.messaging.simp.SimpMessagingTemplate;
import org.springframework.stereotype.Controller;
import org.springframework.web.bind.annotation.ExceptionHandler;
import org.springframework.web.bind.annotation.PathVariable;
import org.springframework.web.bind.annotation.PostMapping;
import org.springframework.web.bind.annotation.RequestParam;
import org.springframework.web.bind.annotation.ResponseBody;
import org.springframework.web.multipart.MultipartFile;

import us.dot.its.jpo.ode.OdeProperties;
import us.dot.its.jpo.ode.exporter.FilteredBsmExporter;
import us.dot.its.jpo.ode.exporter.OdeBsmExporter;
import us.dot.its.jpo.ode.importer.ImporterDirectoryWatcher;
import us.dot.its.jpo.ode.importer.ImporterDirectoryWatcher.ImporterFileType;
import us.dot.its.jpo.ode.storage.StorageFileNotFoundException;
import us.dot.its.jpo.ode.storage.StorageService;

@Controller
public class FileUploadController {
   // private static final String OUTPUT_TOPIC = "/topic/messages";
   private static final String FILTERED_OUTPUT_TOPIC = "/topic/filtered_messages";
   private static final String ODE_BSM_OUTPUT_TOPIC = "/topic/ode_bsm_messages";

   private static Logger logger = LoggerFactory.getLogger(FileUploadController.class);

   private final StorageService storageService;

   @Autowired
   public FileUploadController(StorageService storageService, OdeProperties odeProperties,
         SimpMessagingTemplate template) {
      super();
      this.storageService = storageService;

      ExecutorService threadPool = Executors.newCachedThreadPool();

      Path bsmPath = Paths.get(odeProperties.getUploadLocationRoot(), odeProperties.getUploadLocationBsm());
      logger.debug("UPLOADER - Bsm directory: {}", bsmPath);

      Path messageFramePath = Paths.get(odeProperties.getUploadLocationRoot(),
            odeProperties.getUploadLocationMessageFrame());
      logger.debug("UPLOADER - Message frame directory: {}", messageFramePath);
      
      Path logFilePath = Paths.get(odeProperties.getUploadLocationRoot(),
            odeProperties.getUploadLocationLogFile());
      logger.debug("UPLOADER - BSM log file upload directory: {}", logFilePath);

      Path bsmLogPath = Paths.get(odeProperties.getUploadLocationRoot(),
          odeProperties.getUploadLocationBsmLog());
      logger.debug("UPLOADER - Message Frame directory: {}", messageFramePath);

      Path backupPath = Paths.get(odeProperties.getUploadLocationRoot(), "backup");
      logger.debug("UPLOADER - Backup directory: {}", backupPath);

      // Create the importers that watch folders for new/modified files
<<<<<<< HEAD
      threadPool.submit(new ImporterDirectoryWatcher(odeProperties, bsmPath, backupPath, ImporterFileType.BSM));
      threadPool.submit(new ImporterDirectoryWatcher(odeProperties, messageFramePath, backupPath, ImporterFileType.MESSAGE_FRAME));
      threadPool.submit(new ImporterDirectoryWatcher(odeProperties, bsmLogPath, backupPath, ImporterFileType.BSM_LOG_FILE));
=======
      threadPool.submit(new ImporterDirectoryWatcher(odeProperties, bsmPath, backupPath, ImporterDirType.BSM));
      threadPool.submit(new ImporterDirectoryWatcher(odeProperties, messageFramePath, backupPath, ImporterDirType.MESSAGE_FRAME));
      threadPool.submit(new ImporterDirectoryWatcher(odeProperties, logFilePath, backupPath, ImporterDirType.LOG_FILE));
>>>>>>> 5b646d7a

      // Create the exporters
      threadPool.submit(new OdeBsmExporter(odeProperties, ODE_BSM_OUTPUT_TOPIC, template));
      threadPool.submit(new FilteredBsmExporter(odeProperties, FILTERED_OUTPUT_TOPIC, template));
   }

   @PostMapping("/upload/{type}")
   @ResponseBody
   public ResponseEntity<String> handleFileUpload(@RequestParam("file") MultipartFile file, @PathVariable("type") String type) {

      logger.debug("File received at endpoint: /upload/{}, name={}", type, file.getOriginalFilename());
      try {
         storageService.store(file, type);
      } catch (Exception e) {
         logger.error("File storage error: " + e);
         return ResponseEntity.status(HttpStatus.BAD_REQUEST).body("{\"Error\": \"File storage error.\"}");
         // do not return exception, XSS vulnerable
      }

      return ResponseEntity.status(HttpStatus.OK).body("{\"Success\": \"True\"}");
   }

   @ExceptionHandler(StorageFileNotFoundException.class)
   public ResponseEntity<?> handleStorageFileNotFound(StorageFileNotFoundException exc) {
      return ResponseEntity.notFound().build();
   }

}
<|MERGE_RESOLUTION|>--- conflicted
+++ resolved
@@ -1,103 +1,93 @@
-package us.dot.its.jpo.ode.upload;
-
-import java.nio.file.Path;
-import java.nio.file.Paths;
-import java.util.concurrent.ExecutorService;
-import java.util.concurrent.Executors;
-
-import org.slf4j.Logger;
-import org.slf4j.LoggerFactory;
-import org.springframework.beans.factory.annotation.Autowired;
-import org.springframework.http.HttpStatus;
-import org.springframework.http.ResponseEntity;
-import org.springframework.messaging.simp.SimpMessagingTemplate;
-import org.springframework.stereotype.Controller;
-import org.springframework.web.bind.annotation.ExceptionHandler;
-import org.springframework.web.bind.annotation.PathVariable;
-import org.springframework.web.bind.annotation.PostMapping;
-import org.springframework.web.bind.annotation.RequestParam;
-import org.springframework.web.bind.annotation.ResponseBody;
-import org.springframework.web.multipart.MultipartFile;
-
-import us.dot.its.jpo.ode.OdeProperties;
-import us.dot.its.jpo.ode.exporter.FilteredBsmExporter;
-import us.dot.its.jpo.ode.exporter.OdeBsmExporter;
-import us.dot.its.jpo.ode.importer.ImporterDirectoryWatcher;
-import us.dot.its.jpo.ode.importer.ImporterDirectoryWatcher.ImporterFileType;
-import us.dot.its.jpo.ode.storage.StorageFileNotFoundException;
-import us.dot.its.jpo.ode.storage.StorageService;
-
-@Controller
-public class FileUploadController {
-   // private static final String OUTPUT_TOPIC = "/topic/messages";
-   private static final String FILTERED_OUTPUT_TOPIC = "/topic/filtered_messages";
-   private static final String ODE_BSM_OUTPUT_TOPIC = "/topic/ode_bsm_messages";
-
-   private static Logger logger = LoggerFactory.getLogger(FileUploadController.class);
-
-   private final StorageService storageService;
-
-   @Autowired
-   public FileUploadController(StorageService storageService, OdeProperties odeProperties,
-         SimpMessagingTemplate template) {
-      super();
-      this.storageService = storageService;
-
-      ExecutorService threadPool = Executors.newCachedThreadPool();
-
-      Path bsmPath = Paths.get(odeProperties.getUploadLocationRoot(), odeProperties.getUploadLocationBsm());
-      logger.debug("UPLOADER - Bsm directory: {}", bsmPath);
-
-      Path messageFramePath = Paths.get(odeProperties.getUploadLocationRoot(),
-            odeProperties.getUploadLocationMessageFrame());
-      logger.debug("UPLOADER - Message frame directory: {}", messageFramePath);
-      
-      Path logFilePath = Paths.get(odeProperties.getUploadLocationRoot(),
-            odeProperties.getUploadLocationLogFile());
-      logger.debug("UPLOADER - BSM log file upload directory: {}", logFilePath);
-
-      Path bsmLogPath = Paths.get(odeProperties.getUploadLocationRoot(),
-          odeProperties.getUploadLocationBsmLog());
-      logger.debug("UPLOADER - Message Frame directory: {}", messageFramePath);
-
-      Path backupPath = Paths.get(odeProperties.getUploadLocationRoot(), "backup");
-      logger.debug("UPLOADER - Backup directory: {}", backupPath);
-
-      // Create the importers that watch folders for new/modified files
-<<<<<<< HEAD
-      threadPool.submit(new ImporterDirectoryWatcher(odeProperties, bsmPath, backupPath, ImporterFileType.BSM));
-      threadPool.submit(new ImporterDirectoryWatcher(odeProperties, messageFramePath, backupPath, ImporterFileType.MESSAGE_FRAME));
-      threadPool.submit(new ImporterDirectoryWatcher(odeProperties, bsmLogPath, backupPath, ImporterFileType.BSM_LOG_FILE));
-=======
-      threadPool.submit(new ImporterDirectoryWatcher(odeProperties, bsmPath, backupPath, ImporterDirType.BSM));
-      threadPool.submit(new ImporterDirectoryWatcher(odeProperties, messageFramePath, backupPath, ImporterDirType.MESSAGE_FRAME));
-      threadPool.submit(new ImporterDirectoryWatcher(odeProperties, logFilePath, backupPath, ImporterDirType.LOG_FILE));
->>>>>>> 5b646d7a
-
-      // Create the exporters
-      threadPool.submit(new OdeBsmExporter(odeProperties, ODE_BSM_OUTPUT_TOPIC, template));
-      threadPool.submit(new FilteredBsmExporter(odeProperties, FILTERED_OUTPUT_TOPIC, template));
-   }
-
-   @PostMapping("/upload/{type}")
-   @ResponseBody
-   public ResponseEntity<String> handleFileUpload(@RequestParam("file") MultipartFile file, @PathVariable("type") String type) {
-
-      logger.debug("File received at endpoint: /upload/{}, name={}", type, file.getOriginalFilename());
-      try {
-         storageService.store(file, type);
-      } catch (Exception e) {
-         logger.error("File storage error: " + e);
-         return ResponseEntity.status(HttpStatus.BAD_REQUEST).body("{\"Error\": \"File storage error.\"}");
-         // do not return exception, XSS vulnerable
-      }
-
-      return ResponseEntity.status(HttpStatus.OK).body("{\"Success\": \"True\"}");
-   }
-
-   @ExceptionHandler(StorageFileNotFoundException.class)
-   public ResponseEntity<?> handleStorageFileNotFound(StorageFileNotFoundException exc) {
-      return ResponseEntity.notFound().build();
-   }
-
-}
+package us.dot.its.jpo.ode.upload;
+
+import java.nio.file.Path;
+import java.nio.file.Paths;
+import java.util.concurrent.ExecutorService;
+import java.util.concurrent.Executors;
+
+import org.slf4j.Logger;
+import org.slf4j.LoggerFactory;
+import org.springframework.beans.factory.annotation.Autowired;
+import org.springframework.http.HttpStatus;
+import org.springframework.http.ResponseEntity;
+import org.springframework.messaging.simp.SimpMessagingTemplate;
+import org.springframework.stereotype.Controller;
+import org.springframework.web.bind.annotation.ExceptionHandler;
+import org.springframework.web.bind.annotation.PathVariable;
+import org.springframework.web.bind.annotation.PostMapping;
+import org.springframework.web.bind.annotation.RequestParam;
+import org.springframework.web.bind.annotation.ResponseBody;
+import org.springframework.web.multipart.MultipartFile;
+
+import us.dot.its.jpo.ode.OdeProperties;
+import us.dot.its.jpo.ode.exporter.FilteredBsmExporter;
+import us.dot.its.jpo.ode.exporter.OdeBsmExporter;
+import us.dot.its.jpo.ode.importer.ImporterDirectoryWatcher;
+import us.dot.its.jpo.ode.importer.ImporterDirectoryWatcher.ImporterFileType;
+import us.dot.its.jpo.ode.storage.StorageFileNotFoundException;
+import us.dot.its.jpo.ode.storage.StorageService;
+
+@Controller
+public class FileUploadController {
+   // private static final String OUTPUT_TOPIC = "/topic/messages";
+   private static final String FILTERED_OUTPUT_TOPIC = "/topic/filtered_messages";
+   private static final String ODE_BSM_OUTPUT_TOPIC = "/topic/ode_bsm_messages";
+
+   private static Logger logger = LoggerFactory.getLogger(FileUploadController.class);
+
+   private final StorageService storageService;
+
+   @Autowired
+   public FileUploadController(StorageService storageService, OdeProperties odeProperties,
+         SimpMessagingTemplate template) {
+      super();
+      this.storageService = storageService;
+
+      ExecutorService threadPool = Executors.newCachedThreadPool();
+
+      Path bsmPath = Paths.get(odeProperties.getUploadLocationRoot(), odeProperties.getUploadLocationBsm());
+      logger.debug("UPLOADER - Bsm directory: {}", bsmPath);
+
+      Path messageFramePath = Paths.get(odeProperties.getUploadLocationRoot(),
+            odeProperties.getUploadLocationMessageFrame());
+      logger.debug("UPLOADER - Message frame directory: {}", messageFramePath);
+      
+
+      Path bsmLogPath = Paths.get(odeProperties.getUploadLocationRoot(),
+          odeProperties.getUploadLocationBsmLog());
+      logger.debug("UPLOADER - BSM log file upload directory: {}", bsmLogPath);
+      Path backupPath = Paths.get(odeProperties.getUploadLocationRoot(), "backup");
+      logger.debug("UPLOADER - Backup directory: {}", backupPath);
+
+      // Create the importers that watch folders for new/modified files
+      threadPool.submit(new ImporterDirectoryWatcher(odeProperties, bsmPath, backupPath, ImporterFileType.BSM));
+      threadPool.submit(new ImporterDirectoryWatcher(odeProperties, messageFramePath, backupPath, ImporterFileType.MESSAGE_FRAME));
+      threadPool.submit(new ImporterDirectoryWatcher(odeProperties, bsmLogPath, backupPath, ImporterFileType.BSM_LOG_FILE));
+
+      // Create the exporters
+      threadPool.submit(new OdeBsmExporter(odeProperties, ODE_BSM_OUTPUT_TOPIC, template));
+      threadPool.submit(new FilteredBsmExporter(odeProperties, FILTERED_OUTPUT_TOPIC, template));
+   }
+
+   @PostMapping("/upload/{type}")
+   @ResponseBody
+   public ResponseEntity<String> handleFileUpload(@RequestParam("file") MultipartFile file, @PathVariable("type") String type) {
+
+      logger.debug("File received at endpoint: /upload/{}, name={}", type, file.getOriginalFilename());
+      try {
+         storageService.store(file, type);
+      } catch (Exception e) {
+         logger.error("File storage error: " + e);
+         return ResponseEntity.status(HttpStatus.BAD_REQUEST).body("{\"Error\": \"File storage error.\"}");
+         // do not return exception, XSS vulnerable
+      }
+
+      return ResponseEntity.status(HttpStatus.OK).body("{\"Success\": \"True\"}");
+   }
+
+   @ExceptionHandler(StorageFileNotFoundException.class)
+   public ResponseEntity<?> handleStorageFileNotFound(StorageFileNotFoundException exc) {
+      return ResponseEntity.notFound().build();
+   }
+
+}