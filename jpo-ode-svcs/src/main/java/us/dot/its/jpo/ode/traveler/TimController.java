--- conflicted
+++ resolved
@@ -50,11 +50,8 @@
 import us.dot.its.jpo.ode.plugin.j2735.builders.GeoRegionBuilder;
 import us.dot.its.jpo.ode.plugin.j2735.builders.TravelerMessageFromHumanToAsnConverter;
 import us.dot.its.jpo.ode.plugin.j2735.timstorage.MessageFrame;
-<<<<<<< HEAD
-=======
 import us.dot.its.jpo.ode.plugin.j2735.timstorage.TravelerInputData;
 import us.dot.its.jpo.ode.plugin.j2735.timstorage.TravelerInputDataBase;
->>>>>>> d760f152
 import us.dot.its.jpo.ode.snmp.SnmpSession;
 import us.dot.its.jpo.ode.util.JsonUtils;
 import us.dot.its.jpo.ode.util.JsonUtils.JsonUtilsException;
@@ -79,12 +76,9 @@
    private static final Logger logger = LoggerFactory.getLogger(TimController.class);
 
    private static final String ERRSTR = "error";
-<<<<<<< HEAD
+   private static final String WARNING = "warning";
    private static final String SUCCESS = "success";
 
-=======
-   private static final String WARNING = "warning";
->>>>>>> d760f152
 
    private OdeProperties odeProperties;
    private MessageProducer<String, String> stringMsgProducer;
@@ -295,10 +289,7 @@
       OdeMsgMetadata timMetadata = new OdeMsgMetadata(timDataPayload);
       OdeTimData odeTimData = new OdeTimData(timMetadata, timDataPayload);
       timProducer.send(odeProperties.getKafkaTopicOdeTimBroadcastPojo(), null, odeTimData);
-<<<<<<< HEAD
       
-=======
-
       // Short circuit
       // If the TIM has no RSU/SNMP or SDW structures, we are done
       if ((travelerInputData.getRsus() == null || travelerInputData.getSnmp() == null)
@@ -308,7 +299,6 @@
          return ResponseEntity.status(HttpStatus.OK).body(jsonKeyValue(WARNING, warningMsg));
       }
 
->>>>>>> d760f152
       // Craft ASN-encodable TIM
       ObjectNode encodableTid;
       try {
@@ -317,57 +307,12 @@
 
          logger.debug("Encodable TravelerInputData: {}", encodableTid);
 
-<<<<<<< HEAD
-      } catch (Exception e) {
+      } catch (JsonUtilsException e) {
          String errMsg = "Error converting to encodable TravelerInputData.";
-=======
-      } catch (JsonUtilsException e) {
-         String errMsg = "Error converting to encodable TIM.";
->>>>>>> d760f152
          logger.error(errMsg, e);
          return ResponseEntity.status(HttpStatus.BAD_REQUEST).body(jsonKeyValue(ERRSTR, errMsg));
       }
 
-<<<<<<< HEAD
-      SDW sdw = travelerInputData.getSdw();
-      DdsAdvisorySituationData asd = null;
-      if (null != sdw) {
-         try {
-            Ieee1609Dot2DataTag ieeeDataTag = new Ieee1609Dot2DataTag();
-            Ieee1609Dot2Data ieee = new Ieee1609Dot2Data();
-            Ieee1609Dot2Content ieeeContent = new Ieee1609Dot2Content();
-            J2735MessageFrame j2735Mf = new J2735MessageFrame();
-            MessageFrame mf = new MessageFrame();
-            mf.setMessageFrame(j2735Mf);
-            ieeeContent.setUnsecuredData(mf);
-            ieee.setContent(ieeeContent );
-            ieeeDataTag.setIeee1609Dot2Data(ieee);
-            
-            byte sendToRsu = travelerInputData.getRsus() != null ? DdsAdvisorySituationData.RSU:DdsAdvisorySituationData.NONE;
-            byte distroType = (byte) (DdsAdvisorySituationData.IP | sendToRsu);
-            
-            // take deliverystart and stop times from SNMP object, if present
-            // else take from SDW object
-            SNMP snmp = travelerInputData.getSnmp();
-            if (null != snmp) {
-               asd = new DdsAdvisorySituationData(snmp.getDeliverystart(), snmp.getDeliverystop(), ieeeDataTag,
-                     GeoRegionBuilder.ddsGeoRegion(sdw.getServiceRegion()), sdw.getTtl(), sdw.getGroupID(), sdw.getRecordId(), distroType);
-            } else {
-               asd = new DdsAdvisorySituationData(sdw.getDeliverystart(), sdw.getDeliverystop(), ieeeDataTag,
-                     GeoRegionBuilder.ddsGeoRegion(sdw.getServiceRegion()), sdw.getTtl(), sdw.getGroupID(), sdw.getRecordId(), distroType);
-            }
-            
-            
-         } catch (Exception e) {
-            String errMsg = "Error AdvisorySituationData: " + e.getMessage();
-            logger.error(errMsg, e);
-            return ResponseEntity.status(HttpStatus.BAD_REQUEST).body(jsonKeyValue(ERRSTR, errMsg));
-         }
-      }
-
-      // Encode TIM
-=======
->>>>>>> d760f152
       try {
          logger.debug("securitySvcsSignatureUri = {}", odeProperties.getSecuritySvcsSignatureUri());
          String xmlMsg;
@@ -378,7 +323,7 @@
          }
          xmlMsg = convertToXml(asd, encodableTid);
          stringMsgProducer.send(odeProperties.getKafkaTopicAsn1EncoderInput(), null, xmlMsg);
-      } catch (JsonUtilsException | XmlUtilsException | ParseException e) {
+      } catch (JsonUtilsException | XmlUtilsException e) {
          String errMsg = "Error sending data to ASN.1 Encoder module: " + e.getMessage();
          logger.error(errMsg, e);
          return ResponseEntity.status(HttpStatus.BAD_REQUEST).body(jsonKeyValue(ERRSTR, errMsg));
@@ -433,10 +378,6 @@
       return "{\"" + key + "\":\"" + value + "\"}";
    }
 
-<<<<<<< HEAD
-   public String convertToXml(DdsAdvisorySituationData asd, ObjectNode encodableTidObj)
-         throws JsonUtilsException, XmlUtilsException {
-=======
 //   private String convertToXml(ObjectNode encodableTidObj)
 //         throws JsonUtilsException, XmlUtilsException, ParseException {
 //
@@ -566,7 +507,7 @@
                      sdw.getRecordId(), distroType);
             }
    
-         } catch (ParseException e) {
+         } catch (Exception e) {
             String errMsg = "Error AdvisorySituationDatae: " + e.getMessage();
             logger.error(errMsg, e);
          }
@@ -574,11 +515,11 @@
       return asd;
    }
 
-   private String convertToXml(DdsAdvisorySituationData asd, ObjectNode encodableTidObj)
-         throws JsonUtilsException, XmlUtilsException, ParseException {
->>>>>>> d760f152
-
-      OdeTravelerInputData inOrderTid = (OdeTravelerInputData) JsonUtils.jacksonFromJson(encodableTidObj.toString(), OdeTravelerInputData.class);
+   String convertToXml(DdsAdvisorySituationData asd, ObjectNode encodableTidObj)
+         throws JsonUtilsException, XmlUtilsException {
+
+      TravelerInputData inOrderTid = (TravelerInputData) JsonUtils.jacksonFromJson(
+            encodableTidObj.toString(), TravelerInputData.class);
       logger.debug("In order tim: {}", inOrderTid);
       ObjectNode inOrderTidObj = JsonUtils.toObjectNode(inOrderTid.toJson());
 
@@ -601,11 +542,8 @@
 
          payload = new OdeAsdPayload(asd);
       } else {
-<<<<<<< HEAD
-=======
          logger.debug("Converting request to Ieee1609Dot2Data/MessageFrame!");
          //Build a MessageFrame
->>>>>>> d760f152
          ObjectNode mfBodyObj = (ObjectNode) JsonUtils.newNode();
          mfBodyObj.put("messageId", J2735DSRCmsgID.TravelerInformation.getMsgID());
          mfBodyObj.set("value", (ObjectNode) JsonUtils.newNode().set("TravelerInformation", timObj));
