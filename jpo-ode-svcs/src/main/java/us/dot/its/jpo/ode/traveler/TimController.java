package us.dot.its.jpo.ode.traveler;

import java.io.IOException;
import java.text.ParseException;
import java.util.ArrayList;
import java.util.List;
import java.util.concurrent.Callable;
import java.util.concurrent.ConcurrentSkipListMap;
import java.util.concurrent.ExecutorService;
import java.util.concurrent.Executors;

import org.json.XML;
import org.slf4j.Logger;
import org.slf4j.LoggerFactory;
import org.snmp4j.PDU;
import org.snmp4j.ScopedPDU;
import org.snmp4j.event.ResponseEvent;
import org.snmp4j.smi.Integer32;
import org.snmp4j.smi.OID;
import org.snmp4j.smi.VariableBinding;
import org.springframework.beans.factory.annotation.Autowired;
import org.springframework.http.HttpStatus;
import org.springframework.http.ResponseEntity;
import org.springframework.stereotype.Controller;
import org.springframework.web.bind.annotation.CrossOrigin;
import org.springframework.web.bind.annotation.RequestBody;
import org.springframework.web.bind.annotation.RequestMapping;
import org.springframework.web.bind.annotation.RequestMethod;
import org.springframework.web.bind.annotation.RequestParam;
import org.springframework.web.bind.annotation.ResponseBody;

<<<<<<< HEAD
import com.fasterxml.jackson.databind.JsonNode;
import com.fasterxml.jackson.databind.node.ArrayNode;
=======
import com.fasterxml.jackson.core.JsonProcessingException;
import com.fasterxml.jackson.databind.ObjectMapper;
>>>>>>> 463c8303
import com.fasterxml.jackson.databind.node.ObjectNode;
import com.fasterxml.jackson.dataformat.xml.XmlMapper;

import us.dot.its.jpo.ode.OdeProperties;
import us.dot.its.jpo.ode.context.AppContext;
import us.dot.its.jpo.ode.model.Asn1Encoding;
import us.dot.its.jpo.ode.model.Asn1Encoding.EncodingRule;
import us.dot.its.jpo.ode.model.OdeAsdPayload;
import us.dot.its.jpo.ode.model.OdeMsgMetadata;
import us.dot.its.jpo.ode.model.OdeMsgPayload;
import us.dot.its.jpo.ode.model.TravelerInputData;
import us.dot.its.jpo.ode.plugin.RoadSideUnit.RSU;
import us.dot.its.jpo.ode.plugin.SituationDataWarehouse.SDW;
import us.dot.its.jpo.ode.plugin.j2735.DdsAdvisorySituationData;
import us.dot.its.jpo.ode.plugin.j2735.J2735DSRCmsgID;
import us.dot.its.jpo.ode.plugin.j2735.builders.TravelerMessageFromHumanToAsnConverter;
import us.dot.its.jpo.ode.plugin.j2735.builders.timstorage.Tim;
import us.dot.its.jpo.ode.plugin.j2735.builders.timstorage.TravelerInformation;
import us.dot.its.jpo.ode.snmp.SnmpSession;
import us.dot.its.jpo.ode.util.JsonUtils;
import us.dot.its.jpo.ode.util.JsonUtils.JsonUtilsException;
import us.dot.its.jpo.ode.util.XmlUtils.XmlUtilsException;
import us.dot.its.jpo.ode.wrapper.MessageProducer;

@Controller
public class TimController {

   public static class TimControllerException extends Exception {

      private static final long serialVersionUID = 1L;

      public TimControllerException(String errMsg, Exception e) {
         super(errMsg, e);
      }

   }

   private static final Logger logger = LoggerFactory.getLogger(TimController.class);

   private static final String ERRSTR = "error";
   private static final int THREADPOOL_MULTIPLIER = 3; // multiplier of threads
                                                       // needed

   private OdeProperties odeProperties;
   private MessageProducer<String, String> messageProducer;

   private final ExecutorService threadPool;

   @Autowired
   public TimController(OdeProperties odeProperties) {
      super();
      this.odeProperties = odeProperties;

      this.messageProducer = MessageProducer.defaultStringMessageProducer(
         odeProperties.getKafkaBrokers(), odeProperties.getKafkaProducerType());

      this.threadPool = Executors.newFixedThreadPool(odeProperties.getRsuSrmSlots() * THREADPOOL_MULTIPLIER);
   }

   /**
    * Checks given RSU for all TIMs set
    * 
    * @param jsonString
    *           Request body containing RSU info
    * @return list of occupied TIM slots on RSU
    */
   @ResponseBody
   @CrossOrigin
   @RequestMapping(value = "/tim/query", method = RequestMethod.POST)
   public synchronized ResponseEntity<String> asyncQueryForTims(@RequestBody String jsonString) { // NOSONAR

      if (null == jsonString || jsonString.isEmpty()) {
         logger.error("Empty request.");
         return ResponseEntity.status(HttpStatus.BAD_REQUEST).body(jsonKeyValue(ERRSTR, "Empty request."));
      }

      ConcurrentSkipListMap<Integer, Integer> resultTable = new ConcurrentSkipListMap<>();
      RSU queryTarget = (RSU) JsonUtils.fromJson(jsonString, RSU.class);

      SnmpSession snmpSession = null;
      try {
         snmpSession = new SnmpSession(queryTarget);
         snmpSession.startListen();
      } catch (IOException e) {
         logger.error("Error creating SNMP session.", e);
         return ResponseEntity.status(HttpStatus.INTERNAL_SERVER_ERROR)
               .body(jsonKeyValue(ERRSTR, "Failed to create SNMP session."));
      }

      // Repeatedly query the RSU to establish set rows
      List<Callable<Object>> queryThreadList = new ArrayList<>();

      for (int i = 0; i < odeProperties.getRsuSrmSlots(); i++) {
         ScopedPDU pdu = new ScopedPDU();
         pdu.add(new VariableBinding(new OID("1.0.15628.4.1.4.1.11.".concat(Integer.toString(i)))));
         pdu.setType(PDU.GET);
         queryThreadList.add(Executors
               .callable(new TimQueryThread(snmpSession.getSnmp(), pdu, snmpSession.getTarget(), resultTable, i)));
      }

      try {
         threadPool.invokeAll(queryThreadList);
      } catch (InterruptedException e) { // NOSONAR
         logger.error("Error submitting query threads for execution.", e);
         threadPool.shutdownNow();
      }

      try {
         snmpSession.endSession();
      } catch (IOException e) {
         logger.error("Error closing SNMP session.", e);
      }

      if (resultTable.containsValue(TimQueryThread.TIMEOUT_FLAG)) {
         logger.error("TIM query timed out.");
         return ResponseEntity.status(HttpStatus.BAD_REQUEST)
               .body(jsonKeyValue(ERRSTR, "Query timeout, increase retries."));
      } else {
         logger.info("TIM query successful: {}", resultTable.keySet());
         return ResponseEntity.status(HttpStatus.OK).body("{\"indicies_set\":" + resultTable.keySet() + "}");
      }
   }

   @ResponseBody
   @CrossOrigin
   @RequestMapping(value = "/tim", method = RequestMethod.DELETE)
   public ResponseEntity<String> deleteTim(@RequestBody String jsonString,
         @RequestParam(value = "index", required = true) Integer index) { // NOSONAR

      if (null == jsonString) {
         logger.error("Empty request");
         return ResponseEntity.status(HttpStatus.BAD_REQUEST).body(jsonKeyValue(ERRSTR, "Empty request"));
      }

      RSU queryTarget = (RSU) JsonUtils.fromJson(jsonString, RSU.class);

      logger.info("TIM delete call, RSU info {}", queryTarget);

      SnmpSession ss = null;
      try {
         ss = new SnmpSession(queryTarget);
      } catch (IOException e) {
         logger.error("Error creating TIM delete SNMP session", e);
         return ResponseEntity.status(HttpStatus.INTERNAL_SERVER_ERROR).body(jsonKeyValue(ERRSTR, e.getMessage()));
      } catch (NullPointerException e) {
         logger.error("TIM query error, malformed JSON", e);
         return ResponseEntity.status(HttpStatus.BAD_REQUEST).body(jsonKeyValue(ERRSTR, "Malformed JSON"));
      }

      PDU pdu = new ScopedPDU();
      pdu.add(new VariableBinding(new OID("1.0.15628.4.1.4.1.11.".concat(Integer.toString(index))), new Integer32(6)));
      pdu.setType(PDU.SET);

      ResponseEvent rsuResponse = null;
      try {
         rsuResponse = ss.set(pdu, ss.getSnmp(), ss.getTarget(), false);
      } catch (IOException e) {
         logger.error("Error sending TIM query PDU to RSU", e);
         return ResponseEntity.status(HttpStatus.INTERNAL_SERVER_ERROR).body(jsonKeyValue(ERRSTR, e.getMessage()));
      }

      // Try to explain common errors
      HttpStatus returnCode = null;
      String bodyMsg = "";
      if (null == rsuResponse || null == rsuResponse.getResponse()) {
         // Timeout
         returnCode = HttpStatus.REQUEST_TIMEOUT;
         bodyMsg = jsonKeyValue(ERRSTR, "Timeout.");
      } else if (rsuResponse.getResponse().getErrorStatus() == 0) {
         // Success
         returnCode = HttpStatus.OK;
         bodyMsg = jsonKeyValue("deleted_msg", Integer.toString(index));
      } else if (rsuResponse.getResponse().getErrorStatus() == 12) {
         // Message previously deleted or doesn't exist
         returnCode = HttpStatus.BAD_REQUEST;
         bodyMsg = jsonKeyValue(ERRSTR, "No message at index ".concat(Integer.toString(index)));
      } else if (rsuResponse.getResponse().getErrorStatus() == 10) {
         // Invalid index
         returnCode = HttpStatus.BAD_REQUEST;
         bodyMsg = jsonKeyValue(ERRSTR, "Invalid index ".concat(Integer.toString(index)));
      } else {
         // Misc error
         returnCode = HttpStatus.BAD_REQUEST;
         bodyMsg = jsonKeyValue(ERRSTR, rsuResponse.getResponse().getErrorStatusText());
      }

      logger.info("Delete call response code: {}, message: {}", returnCode, bodyMsg);

      return ResponseEntity.status(returnCode).body(bodyMsg);
   }

   /**
    * Deposit a TIM
    * 
    * @param jsonString
    *           TIM in JSON
    * @return list of success/failures
    */
   @ResponseBody
   @RequestMapping(value = "/tim", method = RequestMethod.POST, produces = "application/json")
   @CrossOrigin
   public ResponseEntity<String> postTim(@RequestBody String jsonString) {

      // Check empty
      if (null == jsonString || jsonString.isEmpty()) {
         String errMsg = "Empty request.";
         logger.error(errMsg);
         return ResponseEntity.status(HttpStatus.BAD_REQUEST).body(jsonKeyValue(ERRSTR, errMsg));
      }

      TravelerInputData travelerinputData = null; 
      try {
         // Convert JSON to POJO
         travelerinputData = (TravelerInputData) JsonUtils.fromJson(jsonString, TravelerInputData.class);
         

         logger.debug("J2735TravelerInputData: {}", jsonString);

      } catch (Exception e) {
         String errMsg = "Malformed or non-compliant JSON.";
         logger.error(errMsg, e);
         return ResponseEntity.status(HttpStatus.BAD_REQUEST).body(jsonKeyValue(ERRSTR, errMsg));
      }

      // Craft ASN-encodable TIM
      ObjectNode encodableTid;
      try {
         encodableTid = TravelerMessageFromHumanToAsnConverter
               .changeTravelerInformationToAsnValues(
                  JsonUtils.toObjectNode(travelerinputData.toJson()));
         
         logger.debug("Encodable TravelerInputData: {}", encodableTid);
         
      } catch (Exception e) {
         String errMsg = "Error converting to encodable TIM.";
         logger.error(errMsg, e);
         return ResponseEntity.status(HttpStatus.BAD_REQUEST).body(jsonKeyValue(ERRSTR, errMsg));
      }

      // Encode TIM
      try {
         publish(travelerinputData, encodableTid);
      } catch (Exception e) {
         String errMsg = "Error sending data to ASN.1 Encoder module: " + e.getMessage();
         logger.error(errMsg, e);
         return ResponseEntity.status(HttpStatus.BAD_REQUEST).body(jsonKeyValue(ERRSTR, errMsg));
      }

      return ResponseEntity.status(HttpStatus.OK).body("Success");
   }

   /**
    * Takes in a key, value pair and returns a valid json string such as
    * {"error":"message"}
    * 
    * @param key
    * @param value
    * @return
    */
   public String jsonKeyValue(String key, String value) {
      return "{\"" + key + "\":\"" + value + "\"}";
   }
<<<<<<< HEAD

   private void publish(TravelerInputData travelerinputData, ObjectNode tidObj) throws JsonUtilsException, XmlUtilsException, ParseException {
      SDW sdw = travelerinputData.getSdw();
      DdsAdvisorySituationData asd = 
            new DdsAdvisorySituationData(
               travelerinputData.getSnmp().getDeliverystart(),
               travelerinputData.getSnmp().getDeliverystop(), 
               null,
               sdw.getServiceRegion(),
               sdw.getTtl());
      
      JsonNode timObj = tidObj.remove("tim");
      ObjectNode requestObj = tidObj; // with 'tim' element removed, encodableTid becomes the 'request' element
      
      //Create a MessageFrame
      ObjectNode mfObject = JsonUtils.newNode();
      mfObject.set("MessageFrame", 
         ((ObjectNode) JsonUtils.newNode()
               .set("value", timObj))
               .put("messageId", J2735DSRCmsgID.TravelerInformation.getMsgID()));
      

      ObjectNode asdObj = JsonUtils.toObjectNode(asd.toJson());
      ObjectNode asdmDetails = (ObjectNode) asdObj.get("asdmDetails");
      //Remove 'advisoryMessageBytes' and add 'advisoryMessage'
      asdmDetails.remove("advisoryMessageBytes");
      asdmDetails.set("advisoryMessage", mfObject);
      
      ObjectNode dataObj = JsonUtils.newNode();
      dataObj.set("AdvisorySituationData", asdObj);
      
      //Create valid payload from scratch
      OdeMsgPayload payload = new OdeAsdPayload();
      ObjectNode payloadObj = JsonUtils.toObjectNode(payload.toJson());
=======
   
   private void publish(String request) throws JsonUtilsException, XmlUtilsException, JsonProcessingException, IOException {
      
      Tim inOrderTim = (Tim) JsonUtils.jacksonFromJson(request, Tim.class);
      logger.debug("In order tim: {}", inOrderTim);
      ObjectNode requestObj = JsonUtils.toObjectNode(inOrderTim.toJson());
      
      //Create valid payload from scratch
      OdeMsgPayload payload = new OdeMsgPayload();
      payload.setDataType("us.dot.its.jpo.ode.model.OdeTimPayload");
      ObjectNode payloadObj = JsonUtils.toObjectNode(payload.toJson());
      //JSONObject payloadObj = JsonUtils.toJSONObject(payload.toJson());

      //Create TravelerInformation
      ObjectNode timObject = JsonUtils.newNode();
      //requestObj = new JSONObject(requestObj.toString().replace("\"tcontent\":","\"content\":"));
      timObject.set("TravelerInformation", requestObj.remove("tim")); //with "tim" removed, the remaining requestObject must go in as "request" element of metadata
      
      //Create a MessageFrame
      ObjectNode mfObject = JsonUtils.newNode();
      mfObject.put("messageId", J2735DSRCmsgID.TravelerInformation.getMsgID());
      mfObject.set("value", timObject);//new JSONObject().put("TravelerInformation", requestObj));
      
      ObjectNode dataObj = JsonUtils.newNode();
      dataObj.set("MessageFrame", mfObject);
      
>>>>>>> 463c8303
      payloadObj.set(AppContext.DATA_STRING, dataObj);
      
      //Create a valid metadata from scratch
      OdeMsgMetadata metadata = new OdeMsgMetadata(payload);
      
      ObjectNode metaObject = JsonUtils.toObjectNode(metadata.toJson());
      metaObject.set("request", requestObj);
      
      //Create encoding instructions
      Asn1Encoding asdEnc = new Asn1Encoding("AdvisorySituationData", "AdvisorySituationData", EncodingRule.UPER);
      Asn1Encoding mfEnc = new Asn1Encoding("MessageFrame", "MessageFrame", EncodingRule.UPER);
      
<<<<<<< HEAD
      ArrayNode encodings = JsonUtils.newArrayNode();
      encodings.add(JsonUtils.toObjectNode(asdEnc.toJson()));
      encodings.add(JsonUtils.toObjectNode(mfEnc.toJson()));
      metaObject.set("encodings", encodings );
      
      ObjectNode message = JsonUtils.newNode();
      message.set(AppContext.METADATA_STRING, metaObject);
      message.set(AppContext.PAYLOAD_STRING, payloadObj);
      
      ObjectNode root = JsonUtils.newNode();
      root.set("OdeAsn1Data", message);
      
      //Convert to XML
      String outputXml = XML.toString(JsonUtils.toJSONObject(root.toString()));
      String fixedXml = outputXml.replaceAll("tcontent>","content>"); // workaround for the "content" bug
=======
      // TODO this nesting is to match encoder schema
      metaObject.set("encodings", JsonUtils.newNode().set("encodings", JsonUtils.toObjectNode(enc.toJson())));
      
      ObjectNode message = JsonUtils.newNode();
      message.set(AppContext.METADATA_STRING, metaObject);
      message.set(AppContext.PAYLOAD_STRING, payloadObj);
      
      ObjectNode root = JsonUtils.newNode();
      root.set("OdeAsn1Data", message);
      
      
      /// String replacements
      logger.debug("pre-xml tim: {}", root);
      
      ObjectMapper xmlMapper = new XmlMapper();
      String outputXml = xmlMapper.writeValueAsString(root);
>>>>>>> 463c8303
      
      // Fix  tagnames
      String fixedXml = outputXml.replaceAll("tcontent>","content>");// workaround for the "content" reserved name
      fixedXml = fixedXml.replaceAll("llong>","long>"); // workaround for "long" being a type in java
      fixedXml = fixedXml.replaceAll("node_LL3>", "node-LL3>");
      fixedXml = fixedXml.replaceAll("nodeLL>", "NodeLL>");
      fixedXml = fixedXml.replaceAll("sequence>", "SEQUENCE>");
      fixedXml = fixedXml.replaceAll("geographicalPath>", "GeographicalPath>");
      
      // workarounds for self-closing tags
      fixedXml = fixedXml.replaceAll(TravelerMessageFromHumanToAsnConverter.EMPTY_FIELD_FLAG, "");
      fixedXml = fixedXml.replaceAll(TravelerMessageFromHumanToAsnConverter.BOOLEAN_OBJECT_TRUE, "<true />");
      fixedXml = fixedXml.replaceAll(TravelerMessageFromHumanToAsnConverter.BOOLEAN_OBJECT_FALSE, "<false />");
      
      
      // remove the surrounding <ObjectNode></ObjectNode>
      fixedXml = fixedXml.replace("<ObjectNode>", "");
      fixedXml = fixedXml.replace("</ObjectNode>", "");
      
      logger.debug("Fixed XML: {}", fixedXml);
      messageProducer.send(odeProperties.getKafkaTopicAsn1EncoderInput(), null, fixedXml);
   }
   
/// TODO - old publish method via GSON, results in unordered output
//   private void publish(String request) throws JsonUtilsException, XmlUtilsException {
//      
//      Tim inOrderTim = (Tim) JsonUtils.jacksonFromJson(request, Tim.class);
//      logger.debug("In order tim: {}", inOrderTim);
//      JSONObject requestObj = JsonUtils.toJSONObject(inOrderTim.toJson());
//      
//      //Create valid payload from scratch
//      OdeMsgPayload payload = new OdeMsgPayload();
//      payload.setDataType("us.dot.its.jpo.ode.model.OdeHexByteArray");
//      JSONObject payloadObj = JsonUtils.toJSONObject(payload.toJson());
//
//      //Create TravelerInformation
//      JSONObject timObject = new JSONObject();
//      //requestObj = new JSONObject(requestObj.toString().replace("\"tcontent\":","\"content\":"));
//      timObject.put("TravelerInformation", requestObj.remove("tim")); //with "tim" removed, the remaining requestObject must go in as "request" element of metadata
//      
//      //Create a MessageFrame
//      JSONObject mfObject = new JSONObject();
//      mfObject.put("value", timObject);//new JSONObject().put("TravelerInformation", requestObj));
//      mfObject.put("messageId", J2735DSRCmsgID.TravelerInformation.getMsgID());
//      
//      JSONObject dataObj = new JSONObject();
//      dataObj.put("MessageFrame", mfObject);
//      
//      payloadObj.put(AppContext.DATA_STRING, dataObj);
//      
//      //Create a valid metadata from scratch
//      OdeMsgMetadata metadata = new OdeMsgMetadata(payload);
//      
//      JSONObject metaObject = JsonUtils.toJSONObject(metadata.toJson());
//      metaObject.put("request", requestObj);
//      
//      //Create an encoding element
//      //Asn1Encoding enc = new Asn1Encoding("/payload/data/MessageFrame", "MessageFrame", EncodingRule.UPER);
//      Asn1Encoding enc = new Asn1Encoding("root", "MessageFrame", EncodingRule.UPER);
//      
//      // TODO this nesting is to match encoder schema
//      metaObject.put("encodings", new JSONObject().put("encodings", JsonUtils.toJSONObject(enc.toJson())));
//      
//      JSONObject message = new JSONObject();
//      message.put(AppContext.METADATA_STRING, metaObject);
//      message.put(AppContext.PAYLOAD_STRING, payloadObj);
//      
//      JSONObject root = new JSONObject();
//      root.put("OdeAsn1Data", message);
//      
//      
//      /// String replacements
//      logger.debug("pre-xml tim: {}", root);
//      String outputXml = XML.toString(root);
//      String fixedXml = outputXml.replaceAll("tcontent>","content>");// workaround for the "content" reserved name
//      fixedXml = fixedXml.replaceAll("llong>","long>"); // workaround for "long" being a type in java
//      
//      // workarounds for self-closing tags
//      fixedXml = fixedXml.replaceAll(TravelerMessageFromHumanToAsnConverter.EMPTY_FIELD_FLAG, "");
//      fixedXml = fixedXml.replaceAll(TravelerMessageFromHumanToAsnConverter.BOOLEAN_OBJECT_TRUE, "<true />");
//      fixedXml = fixedXml.replaceAll(TravelerMessageFromHumanToAsnConverter.BOOLEAN_OBJECT_FALSE, "<false />");
//      
//      logger.debug("Fixed XML: {}", fixedXml);
//      messageProducer.send(odeProperties.getKafkaTopicAsn1EncoderInput(), null, fixedXml);
//   }


}<|MERGE_RESOLUTION|>--- conflicted
+++ resolved
@@ -9,7 +9,6 @@
 import java.util.concurrent.ExecutorService;
 import java.util.concurrent.Executors;
 
-import org.json.XML;
 import org.slf4j.Logger;
 import org.slf4j.LoggerFactory;
 import org.snmp4j.PDU;
@@ -29,15 +28,9 @@
 import org.springframework.web.bind.annotation.RequestParam;
 import org.springframework.web.bind.annotation.ResponseBody;
 
-<<<<<<< HEAD
 import com.fasterxml.jackson.databind.JsonNode;
 import com.fasterxml.jackson.databind.node.ArrayNode;
-=======
-import com.fasterxml.jackson.core.JsonProcessingException;
-import com.fasterxml.jackson.databind.ObjectMapper;
->>>>>>> 463c8303
 import com.fasterxml.jackson.databind.node.ObjectNode;
-import com.fasterxml.jackson.dataformat.xml.XmlMapper;
 
 import us.dot.its.jpo.ode.OdeProperties;
 import us.dot.its.jpo.ode.context.AppContext;
@@ -53,10 +46,10 @@
 import us.dot.its.jpo.ode.plugin.j2735.J2735DSRCmsgID;
 import us.dot.its.jpo.ode.plugin.j2735.builders.TravelerMessageFromHumanToAsnConverter;
 import us.dot.its.jpo.ode.plugin.j2735.builders.timstorage.Tim;
-import us.dot.its.jpo.ode.plugin.j2735.builders.timstorage.TravelerInformation;
 import us.dot.its.jpo.ode.snmp.SnmpSession;
 import us.dot.its.jpo.ode.util.JsonUtils;
 import us.dot.its.jpo.ode.util.JsonUtils.JsonUtilsException;
+import us.dot.its.jpo.ode.util.XmlUtils;
 import us.dot.its.jpo.ode.util.XmlUtils.XmlUtilsException;
 import us.dot.its.jpo.ode.wrapper.MessageProducer;
 
@@ -298,9 +291,8 @@
    public String jsonKeyValue(String key, String value) {
       return "{\"" + key + "\":\"" + value + "\"}";
    }
-<<<<<<< HEAD
-
-   private void publish(TravelerInputData travelerinputData, ObjectNode tidObj) throws JsonUtilsException, XmlUtilsException, ParseException {
+
+   private void publish(TravelerInputData travelerinputData, ObjectNode encodableTidObj) throws JsonUtilsException, XmlUtilsException, ParseException {
       SDW sdw = travelerinputData.getSdw();
       DdsAdvisorySituationData asd = 
             new DdsAdvisorySituationData(
@@ -310,16 +302,19 @@
                sdw.getServiceRegion(),
                sdw.getTtl());
       
-      JsonNode timObj = tidObj.remove("tim");
-      ObjectNode requestObj = tidObj; // with 'tim' element removed, encodableTid becomes the 'request' element
-      
+      Tim inOrderTid = (Tim) JsonUtils.jacksonFromJson(encodableTidObj.toString(), Tim.class);
+      logger.debug("In order tim: {}", inOrderTid);
+      ObjectNode inOrderTidObj = JsonUtils.toObjectNode(inOrderTid.toJson());
+      
+      JsonNode timObj = inOrderTidObj.remove("tim");
+      ObjectNode requestObj = inOrderTidObj; // with 'tim' element removed, encodableTid becomes the 'request' element
+
       //Create a MessageFrame
       ObjectNode mfObject = JsonUtils.newNode();
       mfObject.set("MessageFrame", 
          ((ObjectNode) JsonUtils.newNode()
                .set("value", timObj))
                .put("messageId", J2735DSRCmsgID.TravelerInformation.getMsgID()));
-      
 
       ObjectNode asdObj = JsonUtils.toObjectNode(asd.toJson());
       ObjectNode asdmDetails = (ObjectNode) asdObj.get("asdmDetails");
@@ -333,47 +328,16 @@
       //Create valid payload from scratch
       OdeMsgPayload payload = new OdeAsdPayload();
       ObjectNode payloadObj = JsonUtils.toObjectNode(payload.toJson());
-=======
-   
-   private void publish(String request) throws JsonUtilsException, XmlUtilsException, JsonProcessingException, IOException {
-      
-      Tim inOrderTim = (Tim) JsonUtils.jacksonFromJson(request, Tim.class);
-      logger.debug("In order tim: {}", inOrderTim);
-      ObjectNode requestObj = JsonUtils.toObjectNode(inOrderTim.toJson());
-      
-      //Create valid payload from scratch
-      OdeMsgPayload payload = new OdeMsgPayload();
-      payload.setDataType("us.dot.its.jpo.ode.model.OdeTimPayload");
-      ObjectNode payloadObj = JsonUtils.toObjectNode(payload.toJson());
-      //JSONObject payloadObj = JsonUtils.toJSONObject(payload.toJson());
-
-      //Create TravelerInformation
-      ObjectNode timObject = JsonUtils.newNode();
-      //requestObj = new JSONObject(requestObj.toString().replace("\"tcontent\":","\"content\":"));
-      timObject.set("TravelerInformation", requestObj.remove("tim")); //with "tim" removed, the remaining requestObject must go in as "request" element of metadata
-      
-      //Create a MessageFrame
-      ObjectNode mfObject = JsonUtils.newNode();
-      mfObject.put("messageId", J2735DSRCmsgID.TravelerInformation.getMsgID());
-      mfObject.set("value", timObject);//new JSONObject().put("TravelerInformation", requestObj));
-      
-      ObjectNode dataObj = JsonUtils.newNode();
-      dataObj.set("MessageFrame", mfObject);
-      
->>>>>>> 463c8303
       payloadObj.set(AppContext.DATA_STRING, dataObj);
       
       //Create a valid metadata from scratch
       OdeMsgMetadata metadata = new OdeMsgMetadata(payload);
-      
       ObjectNode metaObject = JsonUtils.toObjectNode(metadata.toJson());
       metaObject.set("request", requestObj);
       
       //Create encoding instructions
       Asn1Encoding asdEnc = new Asn1Encoding("AdvisorySituationData", "AdvisorySituationData", EncodingRule.UPER);
       Asn1Encoding mfEnc = new Asn1Encoding("MessageFrame", "MessageFrame", EncodingRule.UPER);
-      
-<<<<<<< HEAD
       ArrayNode encodings = JsonUtils.newArrayNode();
       encodings.add(JsonUtils.toObjectNode(asdEnc.toJson()));
       encodings.add(JsonUtils.toObjectNode(mfEnc.toJson()));
@@ -387,28 +351,10 @@
       root.set("OdeAsn1Data", message);
       
       //Convert to XML
-      String outputXml = XML.toString(JsonUtils.toJSONObject(root.toString()));
-      String fixedXml = outputXml.replaceAll("tcontent>","content>"); // workaround for the "content" bug
-=======
-      // TODO this nesting is to match encoder schema
-      metaObject.set("encodings", JsonUtils.newNode().set("encodings", JsonUtils.toObjectNode(enc.toJson())));
-      
-      ObjectNode message = JsonUtils.newNode();
-      message.set(AppContext.METADATA_STRING, metaObject);
-      message.set(AppContext.PAYLOAD_STRING, payloadObj);
-      
-      ObjectNode root = JsonUtils.newNode();
-      root.set("OdeAsn1Data", message);
-      
-      
-      /// String replacements
       logger.debug("pre-xml tim: {}", root);
-      
-      ObjectMapper xmlMapper = new XmlMapper();
-      String outputXml = xmlMapper.writeValueAsString(root);
->>>>>>> 463c8303
-      
-      // Fix  tagnames
+      String outputXml = XmlUtils.toXmlS(root);
+      
+      // Fix  tagnames by String replacements
       String fixedXml = outputXml.replaceAll("tcontent>","content>");// workaround for the "content" reserved name
       fixedXml = fixedXml.replaceAll("llong>","long>"); // workaround for "long" being a type in java
       fixedXml = fixedXml.replaceAll("node_LL3>", "node-LL3>");
