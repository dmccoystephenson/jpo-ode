package us.dot.its.jpo.ode.traveler;

import java.io.IOException;
import java.util.HashMap;

import org.slf4j.Logger;
import org.slf4j.LoggerFactory;
import org.snmp4j.PDU;
import org.snmp4j.ScopedPDU;
import org.snmp4j.event.ResponseEvent;
import org.snmp4j.smi.Integer32;
import org.snmp4j.smi.OID;
import org.snmp4j.smi.VariableBinding;
import org.springframework.beans.factory.annotation.Autowired;
import org.springframework.http.HttpStatus;
import org.springframework.http.ResponseEntity;
import org.springframework.stereotype.Controller;
import org.springframework.web.bind.annotation.CrossOrigin;
import org.springframework.web.bind.annotation.RequestBody;
import org.springframework.web.bind.annotation.RequestMapping;
import org.springframework.web.bind.annotation.RequestMethod;
import org.springframework.web.bind.annotation.RequestParam;
import org.springframework.web.bind.annotation.ResponseBody;

import com.fasterxml.jackson.databind.JsonNode;
import com.fasterxml.jackson.databind.node.ArrayNode;
import com.fasterxml.jackson.databind.node.ObjectNode;

import us.dot.its.jpo.ode.OdeProperties;
import us.dot.its.jpo.ode.context.AppContext;
import us.dot.its.jpo.ode.model.Asn1Encoding;
import us.dot.its.jpo.ode.model.Asn1Encoding.EncodingRule;
import us.dot.its.jpo.ode.model.OdeAsdPayload;
import us.dot.its.jpo.ode.model.OdeMsgMetadata;
import us.dot.its.jpo.ode.model.OdeMsgPayload;
import us.dot.its.jpo.ode.model.OdeObject;
import us.dot.its.jpo.ode.model.OdeTimData;
import us.dot.its.jpo.ode.model.OdeTimPayload;
import us.dot.its.jpo.ode.model.OdeTravelerInputData;
import us.dot.its.jpo.ode.plugin.ODE;
import us.dot.its.jpo.ode.plugin.RoadSideUnit.RSU;
import us.dot.its.jpo.ode.plugin.SNMP;
import us.dot.its.jpo.ode.plugin.SituationDataWarehouse.SDW;
import us.dot.its.jpo.ode.plugin.builders.timstorage.MessageFrame;
import us.dot.its.jpo.ode.plugin.builders.timstorage.TravelerInputData;
import us.dot.its.jpo.ode.plugin.ieee1609dot2.Ieee1609Dot2Content;
import us.dot.its.jpo.ode.plugin.ieee1609dot2.Ieee1609Dot2Data;
import us.dot.its.jpo.ode.plugin.ieee1609dot2.Ieee1609Dot2DataTag;
import us.dot.its.jpo.ode.plugin.j2735.DdsAdvisorySituationData;
import us.dot.its.jpo.ode.plugin.j2735.J2735DSRCmsgID;
import us.dot.its.jpo.ode.plugin.j2735.J2735MessageFrame;
import us.dot.its.jpo.ode.plugin.j2735.builders.GeoRegionBuilder;
import us.dot.its.jpo.ode.plugin.j2735.builders.TravelerMessageFromHumanToAsnConverter;
<<<<<<< HEAD
=======
import us.dot.its.jpo.ode.plugin.j2735.timstorage.MessageFrame;
import us.dot.its.jpo.ode.plugin.j2735.timstorage.TravelerInputData;
>>>>>>> 53a4794c
import us.dot.its.jpo.ode.snmp.SnmpSession;
import us.dot.its.jpo.ode.util.JsonUtils;
import us.dot.its.jpo.ode.util.JsonUtils.JsonUtilsException;
import us.dot.its.jpo.ode.util.XmlUtils;
import us.dot.its.jpo.ode.util.XmlUtils.XmlUtilsException;
import us.dot.its.jpo.ode.wrapper.MessageProducer;
import us.dot.its.jpo.ode.wrapper.serdes.OdeTimSerializer;

@Controller
public class TimController {

   public static class TimControllerException extends Exception {

      private static final long serialVersionUID = 1L;

      public TimControllerException(String errMsg, Exception e) {
         super(errMsg, e);
      }

   }

   private static final Logger logger = LoggerFactory.getLogger(TimController.class);

   private static final String ERRSTR = "error";
   private static final String SUCCESS = "success";


   private OdeProperties odeProperties;
   private MessageProducer<String, String> stringMsgProducer;
   private MessageProducer<String, OdeObject> timProducer;

   @Autowired
   public TimController(OdeProperties odeProperties) {
      super();
      this.odeProperties = odeProperties;

      this.stringMsgProducer = MessageProducer.defaultStringMessageProducer(
         odeProperties.getKafkaBrokers(), odeProperties.getKafkaProducerType(),
         odeProperties.getKafkaTopicsDisabledSet());
      this.timProducer = new MessageProducer<>(
            odeProperties.getKafkaBrokers(), odeProperties.getKafkaProducerType(),
            null, OdeTimSerializer.class.getName(), odeProperties.getKafkaTopicsDisabledSet());
   }

   /**
    * Checks given RSU for all TIMs set
    * 
    * @param jsonString
    *           Request body containing RSU info
    * @return list of occupied TIM slots on RSU
    */
   @ResponseBody
   @CrossOrigin
   @RequestMapping(value = "/tim/query", method = RequestMethod.POST)
   public synchronized ResponseEntity<String> bulkQuery(@RequestBody String jsonString) { // NOSONAR

      if (null == jsonString || jsonString.isEmpty()) {
         logger.error("Empty request.");
         return ResponseEntity.status(HttpStatus.BAD_REQUEST).body(jsonKeyValue(ERRSTR, "Empty request."));
      }

      RSU queryTarget = (RSU) JsonUtils.fromJson(jsonString, RSU.class);

      SnmpSession snmpSession = null;
      try {
         snmpSession = new SnmpSession(queryTarget);
         snmpSession.startListen();
      } catch (IOException e) {
         logger.error("Error creating SNMP session.", e);
         return ResponseEntity.status(HttpStatus.INTERNAL_SERVER_ERROR)
               .body(jsonKeyValue(ERRSTR, "Failed to create SNMP session."));
      }

      PDU pdu = new ScopedPDU();
      pdu.setType(PDU.GET);
      
      for (int i = 0; i < odeProperties.getRsuSrmSlots(); i++) {
         pdu.add(new VariableBinding(new OID("1.0.15628.4.1.4.1.11.".concat(Integer.toString(i)))));
      }

      ResponseEvent response = null;
      try {
         response = snmpSession.getSnmp().send(pdu, snmpSession.getTarget());
      } catch (IOException e) {
         logger.error("Error creating SNMP session.", e);
         return ResponseEntity.status(HttpStatus.INTERNAL_SERVER_ERROR)
               .body(jsonKeyValue(ERRSTR, "Failed to create SNMP session."));
      }

      try {
         snmpSession.endSession();
      } catch (IOException e) {
         logger.error("Error closing SNMP session.", e);
      }

      // Process response
      if (response == null || response.getResponse() == null) {
         logger.error("RSU query failed, timeout.");
         return ResponseEntity.status(HttpStatus.BAD_REQUEST)
               .body(jsonKeyValue(ERRSTR, "Timeout, no response from RSU."));
      }

      HashMap<String, Boolean> resultsMap = new HashMap<>();
      for (Object vbo : response.getResponse().getVariableBindings().toArray()) {
         VariableBinding vb = (VariableBinding) vbo;
         if (vb.getVariable().toInt() == 1) {
            resultsMap.put(vb.getOid().toString().substring(21), true);
         }
      }

      logger.info("RSU query successful: {}", resultsMap.keySet());
      return ResponseEntity.status(HttpStatus.OK).body(jsonKeyValue("indicies_set", resultsMap.keySet().toString()));
   }

   @ResponseBody
   @CrossOrigin
   @RequestMapping(value = "/tim", method = RequestMethod.DELETE)
   public ResponseEntity<String> deleteTim(@RequestBody String jsonString,
         @RequestParam(value = "index", required = true) Integer index) { // NOSONAR

      if (null == jsonString) {
         logger.error("Empty request");
         return ResponseEntity.status(HttpStatus.BAD_REQUEST).body(jsonKeyValue(ERRSTR, "Empty request"));
      }

      RSU queryTarget = (RSU) JsonUtils.fromJson(jsonString, RSU.class);

      logger.info("TIM delete call, RSU info {}", queryTarget);

      SnmpSession ss = null;
      try {
         ss = new SnmpSession(queryTarget);
      } catch (IOException e) {
         logger.error("Error creating TIM delete SNMP session", e);
         return ResponseEntity.status(HttpStatus.INTERNAL_SERVER_ERROR).body(jsonKeyValue(ERRSTR, e.getMessage()));
      } catch (NullPointerException e) {
         logger.error("TIM query error, malformed JSON", e);
         return ResponseEntity.status(HttpStatus.BAD_REQUEST).body(jsonKeyValue(ERRSTR, "Malformed JSON"));
      }

      PDU pdu = new ScopedPDU();
      pdu.add(new VariableBinding(new OID("1.0.15628.4.1.4.1.11.".concat(Integer.toString(index))), new Integer32(6)));
      pdu.setType(PDU.SET);

      ResponseEvent rsuResponse = null;
      try {
         rsuResponse = ss.set(pdu, ss.getSnmp(), ss.getTarget(), false);
      } catch (IOException e) {
         logger.error("Error sending TIM query PDU to RSU", e);
         return ResponseEntity.status(HttpStatus.INTERNAL_SERVER_ERROR).body(jsonKeyValue(ERRSTR, e.getMessage()));
      }

      // Try to explain common errors
      HttpStatus returnCode = null;
      String bodyMsg = "";
      if (null == rsuResponse || null == rsuResponse.getResponse()) {
         // Timeout
         returnCode = HttpStatus.REQUEST_TIMEOUT;
         bodyMsg = jsonKeyValue(ERRSTR, "Timeout.");
      } else if (rsuResponse.getResponse().getErrorStatus() == 0) {
         // Success
         returnCode = HttpStatus.OK;
         bodyMsg = jsonKeyValue("deleted_msg", Integer.toString(index));
      } else if (rsuResponse.getResponse().getErrorStatus() == 12) {
         // Message previously deleted or doesn't exist
         returnCode = HttpStatus.BAD_REQUEST;
         bodyMsg = jsonKeyValue(ERRSTR, "No message at index ".concat(Integer.toString(index)));
      } else if (rsuResponse.getResponse().getErrorStatus() == 10) {
         // Invalid index
         returnCode = HttpStatus.BAD_REQUEST;
         bodyMsg = jsonKeyValue(ERRSTR, "Invalid index ".concat(Integer.toString(index)));
      } else {
         // Misc error
         returnCode = HttpStatus.BAD_REQUEST;
         bodyMsg = jsonKeyValue(ERRSTR, rsuResponse.getResponse().getErrorStatusText());
      }

      logger.info("Delete call response code: {}, message: {}", returnCode, bodyMsg);

      return ResponseEntity.status(returnCode).body(bodyMsg);
   }

   /**
    * Deposit a TIM
    * 
    * @param jsonString
    *           TIM in JSON
    * @return list of success/failures
    */
   @ResponseBody
   @RequestMapping(value = "/tim", method = RequestMethod.POST, produces = "application/json")
   @CrossOrigin
   public ResponseEntity<String> postTim(@RequestBody String jsonString) {

      // Check empty
      if (null == jsonString || jsonString.isEmpty()) {
         String errMsg = "Empty request.";
         logger.error(errMsg);
         return ResponseEntity.status(HttpStatus.BAD_REQUEST).body(jsonKeyValue(ERRSTR, errMsg));
      }

      OdeTravelerInputData travelerInputData = null; 
      try {
         // Convert JSON to POJO
         travelerInputData = (OdeTravelerInputData) JsonUtils.fromJson(jsonString, OdeTravelerInputData.class);
         if (travelerInputData.getOde() == null) {
            travelerInputData.setOde(new ODE());
         }

         logger.debug("J2735TravelerInputData: {}", jsonString);

      } catch (Exception e) {
         String errMsg = "Malformed or non-compliant JSON.";
         logger.error(errMsg, e);
         return ResponseEntity.status(HttpStatus.BAD_REQUEST).body(jsonKeyValue(ERRSTR, errMsg));
      }

      // Add metadata to message and publish to kafka
      OdeMsgPayload timDataPayload = new OdeMsgPayload(travelerInputData.getTim());
      OdeMsgMetadata timMetadata = new OdeMsgMetadata(timDataPayload);
      OdeTimData odeTimData = new OdeTimData(timMetadata, timDataPayload);
      timProducer.send(odeProperties.getKafkaTopicOdeTimBroadcastPojo(), null, odeTimData);
      
      // Craft ASN-encodable TIM
      ObjectNode encodableTid;
      try {
         encodableTid = TravelerMessageFromHumanToAsnConverter
               .changeTravelerInformationToAsnValues(JsonUtils.toObjectNode(travelerInputData.toJson()));

         logger.debug("Encodable TravelerInputData: {}", encodableTid);

      } catch (Exception e) {
         String errMsg = "Error converting to encodable TIM.";
         logger.error(errMsg, e);
         return ResponseEntity.status(HttpStatus.BAD_REQUEST).body(jsonKeyValue(ERRSTR, errMsg));
      }

      SDW sdw = travelerInputData.getSdw();
      DdsAdvisorySituationData asd = null;
      if (null != sdw) {
         try {
            Ieee1609Dot2DataTag ieeeDataTag = new Ieee1609Dot2DataTag();
            Ieee1609Dot2Data ieee = new Ieee1609Dot2Data();
            Ieee1609Dot2Content ieeeContent = new Ieee1609Dot2Content();
            J2735MessageFrame j2735Mf = new J2735MessageFrame();
            MessageFrame mf = new MessageFrame();
            mf.setMessageFrame(j2735Mf);
            ieeeContent.setUnsecuredData(mf);
            ieee.setContent(ieeeContent );
            ieeeDataTag.setIeee1609Dot2Data(ieee);
            
            // take deliverystart and stop times from SNMP object, if present
            // else take from SDW object
            SNMP snmp = travelerInputData.getSnmp();
            if (null != snmp) {
<<<<<<< HEAD
=======

>>>>>>> 53a4794c
               asd = new DdsAdvisorySituationData(snmp.getDeliverystart(), snmp.getDeliverystop(), ieeeDataTag,
                     GeoRegionBuilder.ddsGeoRegion(sdw.getServiceRegion()), sdw.getTtl(), sdw.getGroupID());
            } else {
               asd = new DdsAdvisorySituationData(sdw.getDeliverystart(), sdw.getDeliverystop(), ieeeDataTag,
                     GeoRegionBuilder.ddsGeoRegion(sdw.getServiceRegion()), sdw.getTtl(), sdw.getGroupID());
            }
            
            
         } catch (Exception e) {
            String errMsg = "Error AdvisorySituationDatae: " + e.getMessage();
            logger.error(errMsg, e);
            return ResponseEntity.status(HttpStatus.BAD_REQUEST).body(jsonKeyValue(ERRSTR, errMsg));
         }
      }

      // Encode TIM
      try {
         String xmlMsg = convertToXml(asd, encodableTid);
         stringMsgProducer.send(odeProperties.getKafkaTopicAsn1EncoderInput(), null, xmlMsg);
      } catch (Exception e) {
         String errMsg = "Error sending data to ASN.1 Encoder module: " + e.getMessage();
         logger.error(errMsg, e);
         return ResponseEntity.status(HttpStatus.BAD_REQUEST).body(jsonKeyValue(ERRSTR, errMsg));
      }

      return ResponseEntity.status(HttpStatus.OK).body(jsonKeyValue(SUCCESS, "true"));
   }

   /**
    * Takes in a key, value pair and returns a valid json string such as
    * {"error":"message"}
    * 
    * @param key
    * @param value
    * @return
    */
   public String jsonKeyValue(String key, String value) {
      return "{\"" + key + "\":\"" + value + "\"}";
   }

   public String convertToXml(DdsAdvisorySituationData asd, ObjectNode encodableTidObj)
         throws JsonUtilsException, XmlUtilsException {

      TravelerInputData inOrderTid = (TravelerInputData) JsonUtils.jacksonFromJson(encodableTidObj.toString(), TravelerInputData.class);
      logger.debug("In order tim: {}", inOrderTid);
      ObjectNode inOrderTidObj = JsonUtils.toObjectNode(inOrderTid.toJson());

      JsonNode timObj = inOrderTidObj.remove("tim");
      ObjectNode requestObj = inOrderTidObj; // with 'tim' element removed, encodableTid becomes the 'request' element

      //Create valid payload from scratch
      OdeMsgPayload payload = null;

      ObjectNode dataBodyObj = JsonUtils.newNode();
      if (null != asd) {
         ObjectNode asdObj = JsonUtils.toObjectNode(asd.toJson());
         ObjectNode mfBodyObj = (ObjectNode) asdObj.findValue("MessageFrame");
         mfBodyObj.put("messageId", J2735DSRCmsgID.TravelerInformation.getMsgID());
         mfBodyObj.set("value", (ObjectNode) JsonUtils.newNode().set(
            "TravelerInformation", timObj));

         dataBodyObj.set("AdvisorySituationData", asdObj);

         payload = new OdeAsdPayload(asd);
      } else {
         ObjectNode mfBodyObj = (ObjectNode) JsonUtils.newNode();
         mfBodyObj.put("messageId", J2735DSRCmsgID.TravelerInformation.getMsgID());
         mfBodyObj.set("value", (ObjectNode) JsonUtils.newNode().set("TravelerInformation", timObj));
         dataBodyObj = (ObjectNode) JsonUtils.newNode().set("MessageFrame", mfBodyObj);
         payload = new OdeTimPayload();
         payload.setDataType("MessageFrame");
      }

      ObjectNode payloadObj = JsonUtils.toObjectNode(payload.toJson());
      payloadObj.set(AppContext.DATA_STRING, dataBodyObj);

      // Create a valid metadata from scratch
      OdeMsgMetadata metadata = new OdeMsgMetadata(payload);
      ObjectNode metaObject = JsonUtils.toObjectNode(metadata.toJson());
      metaObject.set("request", requestObj);
      
      //Workaround for XML Array issue. Set a placeholder for the encodings to be added later as a string replacement
      metaObject.set("encodings_palceholder", null);

      ObjectNode message = JsonUtils.newNode();
      message.set(AppContext.METADATA_STRING, metaObject);
      message.set(AppContext.PAYLOAD_STRING, payloadObj);

      ObjectNode root = JsonUtils.newNode();
      root.set("OdeAsn1Data", message);

      // Convert to XML
      logger.debug("pre-xml: {}", root);
      String outputXml = XmlUtils.toXmlS(root);
      String encStr = buildEncodings(asd);
      outputXml = outputXml.replace("<encodings_palceholder/>", encStr);
      
      // Fix  tagnames by String replacements
      String fixedXml = outputXml.replaceAll("tcontent>","content>");// workaround for the "content" reserved name
      fixedXml = fixedXml.replaceAll("node_LL3>", "node-LL3>");
      fixedXml = fixedXml.replaceAll("node_LatLon>", "node-LatLon>");
      fixedXml = fixedXml.replaceAll("nodeLL>", "NodeLL>");
      fixedXml = fixedXml.replaceAll("nodeXY>", "NodeXY>");
      fixedXml = fixedXml.replaceAll("sequence>", "SEQUENCE>");
      fixedXml = fixedXml.replaceAll("geographicalPath>", "GeographicalPath>");

      // workarounds for self-closing tags
      fixedXml = fixedXml.replaceAll(TravelerMessageFromHumanToAsnConverter.EMPTY_FIELD_FLAG, "");
      fixedXml = fixedXml.replaceAll(TravelerMessageFromHumanToAsnConverter.BOOLEAN_OBJECT_TRUE, "<true />");
      fixedXml = fixedXml.replaceAll(TravelerMessageFromHumanToAsnConverter.BOOLEAN_OBJECT_FALSE, "<false />");

      // remove the surrounding <ObjectNode></ObjectNode>
      fixedXml = fixedXml.replace("<ObjectNode>", "");
      fixedXml = fixedXml.replace("</ObjectNode>", "");

      logger.debug("Fixed XML: {}", fixedXml);
      return fixedXml;
   }

   private String buildEncodings(DdsAdvisorySituationData asd) throws JsonUtilsException, XmlUtilsException {
      ArrayNode encodings = JsonUtils.newArrayNode();
      encodings.add(addEncoding("MessageFrame", "MessageFrame", EncodingRule.UPER));
      if (null != asd) {
         encodings.add(addEncoding("Ieee1609Dot2Data", "Ieee1609Dot2Data", EncodingRule.COER));
         encodings.add(addEncoding("AdvisorySituationData", "AdvisorySituationData", EncodingRule.UPER));
      }
      ObjectNode encodingWrap = (ObjectNode) JsonUtils.newNode().set("wrap", encodings);
      String encStr = XmlUtils.toXmlS(encodingWrap)
            .replace("</wrap><wrap>", "")
            .replace("<wrap>", "")
            .replace("</wrap>", "")
            .replace("<ObjectNode>", "<encodings>")
            .replace("</ObjectNode>", "</encodings>");
      return encStr;
   }

   private JsonNode addEncoding(String name, String type, EncodingRule rule) throws JsonUtilsException {
      Asn1Encoding mfEnc = new Asn1Encoding(name, type, rule);
      return JsonUtils.newNode().set("encodings", JsonUtils.toObjectNode(mfEnc.toJson()));
   }
   
/// TODO - old publish method via GSON, results in unordered output
//   private void publish(String request) throws JsonUtilsException, XmlUtilsException {
//      
//      Tim inOrderTim = (Tim) JsonUtils.jacksonFromJson(request, Tim.class);
//      logger.debug("In order tim: {}", inOrderTim);
//      JSONObject requestObj = JsonUtils.toJSONObject(inOrderTim.toJson());
//      
//      //Create valid payload from scratch
//      OdeMsgPayload payload = new OdeMsgPayload();
//      payload.setDataType("us.dot.its.jpo.ode.model.OdeHexByteArray");
//      JSONObject payloadObj = JsonUtils.toJSONObject(payload.toJson());
//
//      //Create TravelerInformation
//      JSONObject timObject = new JSONObject();
//      //requestObj = new JSONObject(requestObj.toString().replace("\"tcontent\":","\"content\":"));
//      timObject.put("TravelerInformation", requestObj.remove("tim")); //with "tim" removed, the remaining requestObject must go in as "request" element of metadata
//      
//      //Create a MessageFrame
//      JSONObject mfObject = new JSONObject();
//      mfObject.put("value", timObject);//new JSONObject().put("TravelerInformation", requestObj));
//      mfObject.put("messageId", J2735DSRCmsgID.TravelerInformation.getMsgID());
//      
//      JSONObject dataObj = new JSONObject();
//      dataObj.put("MessageFrame", mfObject);
//      
//      payloadObj.put(AppContext.DATA_STRING, dataObj);
//      
//      //Create a valid metadata from scratch
//      OdeMsgMetadata metadata = new OdeMsgMetadata(payload);
//      
//      JSONObject metaObject = JsonUtils.toJSONObject(metadata.toJson());
//      metaObject.put("request", requestObj);
//      
//      //Create an encoding element
//      //Asn1Encoding enc = new Asn1Encoding("/payload/data/MessageFrame", "MessageFrame", EncodingRule.UPER);
//      Asn1Encoding enc = new Asn1Encoding("root", "MessageFrame", EncodingRule.UPER);
//      
//      // TODO this nesting is to match encoder schema
//      metaObject.put("encodings", new JSONObject().put("encodings", JsonUtils.toJSONObject(enc.toJson())));
//      
//      JSONObject message = new JSONObject();
//      message.put(AppContext.METADATA_STRING, metaObject);
//      message.put(AppContext.PAYLOAD_STRING, payloadObj);
//      
//      JSONObject root = new JSONObject();
//      root.put("OdeAsn1Data", message);
//      
//      
//      /// String replacements
//      logger.debug("pre-xml tim: {}", root);
//      String outputXml = XML.toString(root);
//      String fixedXml = outputXml.replaceAll("tcontent>","content>");// workaround for the "content" reserved name
//      fixedXml = fixedXml.replaceAll("llong>","long>"); // workaround for "long" being a type in java
//      
//      // workarounds for self-closing tags
//      fixedXml = fixedXml.replaceAll(TravelerMessageFromHumanToAsnConverter.EMPTY_FIELD_FLAG, "");
//      fixedXml = fixedXml.replaceAll(TravelerMessageFromHumanToAsnConverter.BOOLEAN_OBJECT_TRUE, "<true />");
//      fixedXml = fixedXml.replaceAll(TravelerMessageFromHumanToAsnConverter.BOOLEAN_OBJECT_FALSE, "<false />");
//      
//      logger.debug("Fixed XML: {}", fixedXml);
//      messageProducer.send(odeProperties.getKafkaTopicAsn1EncoderInput(), null, fixedXml);
//   }


}<|MERGE_RESOLUTION|>--- conflicted
+++ resolved
@@ -41,8 +41,6 @@
 import us.dot.its.jpo.ode.plugin.RoadSideUnit.RSU;
 import us.dot.its.jpo.ode.plugin.SNMP;
 import us.dot.its.jpo.ode.plugin.SituationDataWarehouse.SDW;
-import us.dot.its.jpo.ode.plugin.builders.timstorage.MessageFrame;
-import us.dot.its.jpo.ode.plugin.builders.timstorage.TravelerInputData;
 import us.dot.its.jpo.ode.plugin.ieee1609dot2.Ieee1609Dot2Content;
 import us.dot.its.jpo.ode.plugin.ieee1609dot2.Ieee1609Dot2Data;
 import us.dot.its.jpo.ode.plugin.ieee1609dot2.Ieee1609Dot2DataTag;
@@ -51,11 +49,8 @@
 import us.dot.its.jpo.ode.plugin.j2735.J2735MessageFrame;
 import us.dot.its.jpo.ode.plugin.j2735.builders.GeoRegionBuilder;
 import us.dot.its.jpo.ode.plugin.j2735.builders.TravelerMessageFromHumanToAsnConverter;
-<<<<<<< HEAD
-=======
 import us.dot.its.jpo.ode.plugin.j2735.timstorage.MessageFrame;
 import us.dot.its.jpo.ode.plugin.j2735.timstorage.TravelerInputData;
->>>>>>> 53a4794c
 import us.dot.its.jpo.ode.snmp.SnmpSession;
 import us.dot.its.jpo.ode.util.JsonUtils;
 import us.dot.its.jpo.ode.util.JsonUtils.JsonUtilsException;
@@ -311,10 +306,6 @@
             // else take from SDW object
             SNMP snmp = travelerInputData.getSnmp();
             if (null != snmp) {
-<<<<<<< HEAD
-=======
-
->>>>>>> 53a4794c
                asd = new DdsAdvisorySituationData(snmp.getDeliverystart(), snmp.getDeliverystop(), ieeeDataTag,
                      GeoRegionBuilder.ddsGeoRegion(sdw.getServiceRegion()), sdw.getTtl(), sdw.getGroupID());
             } else {
