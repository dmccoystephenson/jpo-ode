package us.dot.its.jpo.ode.importer;

import java.io.BufferedInputStream;
import java.io.FileInputStream;
import java.io.IOException;
import java.io.InputStream;
import java.nio.file.DirectoryStream;
import java.nio.file.Files;
import java.nio.file.Path;

import org.slf4j.Logger;
import org.slf4j.LoggerFactory;

import us.dot.its.jpo.ode.OdeProperties;
import us.dot.its.jpo.ode.coder.FileDecoderPublisher;
import us.dot.its.jpo.ode.importer.ImporterDirectoryWatcher.ImporterDirType;

public class ImporterProcessor {

   private static final Logger logger = LoggerFactory.getLogger(ImporterProcessor.class);
   private FileDecoderPublisher decoderPublisherManager;
   private OdeProperties odeProperties;
   private boolean hasMetadataHeader;
   
   public ImporterProcessor(OdeProperties odeProperties, boolean hasMetadataHeader) {
      this.decoderPublisherManager = new FileDecoderPublisher(odeProperties);
      this.odeProperties = odeProperties;
      this.hasMetadataHeader = hasMetadataHeader;
   }

   public void processDirectory(Path dir, Path backupDir) {
      int count = 0;
      // Process files already in the directory
      logger.debug("Started processing existing files at location: {}", dir);
      try (DirectoryStream<Path> stream = Files.newDirectoryStream(dir)) {

         for (Path entry : stream) {
            logger.debug("Found a file to process: {}", entry.getFileName());
            processAndBackupFile(entry, backupDir);
            count++;
         }

         logger.debug("Finished processing {} existing files at location: {}", count, dir);
      } catch (Exception e) {
         logger.error("Error processing existing files.", e);
      }
   }

   public void processAndBackupFile(Path filePath, Path backupDir, ImporterDirType dirType) {

      try (InputStream inputStream = new FileInputStream(filePath.toFile())) {
          BufferedInputStream bis = new BufferedInputStream(inputStream, 
              odeProperties.getImportProcessorBufferSize());
<<<<<<< HEAD
          decoderPublisherManager.decodeAndPublishFile(filePath, bis, dirType);
=======
          decoderPublisherManager.decodeAndPublishFile(filePath, bis, hasMetadataHeader);
>>>>>>> 5ce7bb92
      } catch (Exception e) {
         logger.error("Unable to open or process file: " + filePath, e);
      }

      try {
         OdeFileUtils.backupFile(filePath, backupDir);
      } catch (IOException e) {
         logger.error("Unable to backup file: " + filePath, e);
      }
   }
}<|MERGE_RESOLUTION|>--- conflicted
+++ resolved
@@ -20,12 +20,12 @@
    private static final Logger logger = LoggerFactory.getLogger(ImporterProcessor.class);
    private FileDecoderPublisher decoderPublisherManager;
    private OdeProperties odeProperties;
-   private boolean hasMetadataHeader;
+   private ImporterDirType dirType;
    
-   public ImporterProcessor(OdeProperties odeProperties, boolean hasMetadataHeader) {
+   public ImporterProcessor(OdeProperties odeProperties, ImporterDirType dirType) {
       this.decoderPublisherManager = new FileDecoderPublisher(odeProperties);
       this.odeProperties = odeProperties;
-      this.hasMetadataHeader = hasMetadataHeader;
+      this.dirType = dirType;
    }
 
    public void processDirectory(Path dir, Path backupDir) {
@@ -46,16 +46,12 @@
       }
    }
 
-   public void processAndBackupFile(Path filePath, Path backupDir, ImporterDirType dirType) {
+   public void processAndBackupFile(Path filePath, Path backupDir) {
 
       try (InputStream inputStream = new FileInputStream(filePath.toFile())) {
           BufferedInputStream bis = new BufferedInputStream(inputStream, 
               odeProperties.getImportProcessorBufferSize());
-<<<<<<< HEAD
           decoderPublisherManager.decodeAndPublishFile(filePath, bis, dirType);
-=======
-          decoderPublisherManager.decodeAndPublishFile(filePath, bis, hasMetadataHeader);
->>>>>>> 5ce7bb92
       } catch (Exception e) {
          logger.error("Unable to open or process file: " + filePath, e);
       }
