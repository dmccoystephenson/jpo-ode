--- conflicted
+++ resolved
@@ -22,12 +22,9 @@
 import us.dot.its.jpo.ode.model.OdeLogMetadata.SecurityResultCode;
 import us.dot.its.jpo.ode.model.OdeLogMsgMetadataLocation;
 import us.dot.its.jpo.ode.model.OdeMsgPayload;
-<<<<<<< HEAD
 import us.dot.its.jpo.ode.model.OdeLogMetadata;
-=======
 import us.dot.its.jpo.ode.model.OdeSpatMetadata;
 import us.dot.its.jpo.ode.model.OdeSpatMetadata.SpatSource;
->>>>>>> e60ffbd4
 import us.dot.its.jpo.ode.model.ReceivedMessageDetails;
 import us.dot.its.jpo.ode.model.RxSource;
 import us.dot.its.jpo.ode.util.XmlUtils;
@@ -39,11 +36,8 @@
  */
 public class Asn1DecodeMessageJSON extends AbstractSubscriberProcessor<String, String> {
 	private static final String BSMContentType = "BsmMessageContent";
-<<<<<<< HEAD
 	private static final String TIMContentType = "TimMessageContent";
-=======
 	private static final String SPATContentType = "SpatMessageContent";
->>>>>>> e60ffbd4
 
 	private Logger logger = LoggerFactory.getLogger(this.getClass());
 
@@ -56,11 +50,10 @@
 
 	@Override
 	protected Object process(String consumedData) {
-<<<<<<< HEAD
-=======
+
 		OdeData odeData = null;
 		OdeMsgPayload payload = null;
->>>>>>> e60ffbd4
+
 		try {
 			logger.info("Consuming data: {}", consumedData);
 			JSONObject rawJSONObject = new JSONObject(consumedData);
@@ -69,19 +62,10 @@
 				
 				//Send encoded BSM content to Codec service to decode BSM
 				if (key != null && key.toString().equals(BSMContentType)) {
-<<<<<<< HEAD
-					OdeData odeData = null;
-					OdeMsgPayload payload = null;
-					OdeBsmMetadata metadata = null;
-
-					/**process consumed data
-					 *  { "BsmMessageContent": [{ "metadata": { "utctimestamp: "2020-11-30T23:45:24.913657Z" } "payload":"001480CF4B950C400022D2666E923D1EA6D4E28957BD55FFFFF001C758FD7E67D07F7FFF8000000002020218E1C1004A40196FBC042210115C030EF1408801021D4074CE7E1848101C5C0806E8E1A50101A84056EE8A1AB4102B840A9ADA21B9010259C08DEE1C1C560FFDDBFC070C0222210018BFCE309623120FFE9BFBB10C8238A0FFDC3F987114241610009BFB7113024780FFAC3F95F13A26800FED93FDD51202C5E0FE17BF9B31202FBAFFFEC87FC011650090019C70808440C83207873800000000001095084081C903447E31C12FC0"}]}
-=======
-					OdeBsmMetadata metadata = null;
 					/**process consumed data { "BsmMessageContent": [{ "metadata": { "utctimestamp:"2020-11-30T23:45:24.913657Z" }, "payload":"001480CF4B950C400022D2666E923D1EA6D4E28957BD55FFFFF001C758FD7E67D07F7FFF8000000002020218E1C1004A40196FBC042210115C030EF1408801021D4074CE7E1848101C5C0806E8E1A50101A84056EE8A1AB4102B840A9ADA21B9010259C08DEE1C1C560FFDDBFC070C0222210018BFCE309623120FFE9BFBB10C8238A0FFDC3F987114241610009BFB7113024780FFAC3F95F13A26800FED93FDD51202C5E0FE17BF9B31202FBAFFFEC87FC011650090019C70808440C83207873800000000001095084081C903447E31C12FC0"}]}
->>>>>>> e60ffbd4
 					 */
-
+          OdeBsmMetadata metadata = null;
+          
 					JSONArray rawBSMJsonContentArray = rawJSONObject.getJSONArray(BSMContentType);
 					for (int i = 0; i < rawBSMJsonContentArray.length(); i++) {
 						JSONObject rawBSMJsonContent = (JSONObject) rawBSMJsonContentArray.get(i);
@@ -161,16 +145,11 @@
 
 						publishEncodedMessageToAsn1Decoder(odeData);
 					}
-				}
-				//Send encoded TIM content to Codec service to decode TIM
-				else if (key != null && key.toString().equals(TIMContentType)) {
-					OdeData odeTimData = null;
-					OdeMsgPayload payload = null;
-					OdeLogMetadata metadata = null;
-
+				} else if (key != null && key.toString().equals(TIMContentType)) {
 					/**process consumed data
 					 *  {"TimMessageContent":[{"metadata":{"utctimestamp":"2020-11-30T23:45:24.913657Z", "originRsu":"172.250.250.77"},"payload":"001f5520100000000000564fb69082709b898aac59717eadfffe4fca1bf0a9d828407e137131558b2e2fd581f46ffff00118b2e3b3ee6e2702c18b2e34f4e6e269ec18b2e285426e2580598b2e23b6e6e254c80420005c48"}]}
 					 */
+          OdeLogMetadata metadata = null;
 					
 					JSONArray rawTIMJsonContentArray = rawJSONObject.getJSONArray(TIMContentType);
 					for(int i=0;i<rawTIMJsonContentArray.length();i++)
@@ -179,7 +158,6 @@
 						String encodedPayload = rawTIMJsonContent.get("payload").toString();
 						JSONObject rawmetadata = (JSONObject) rawTIMJsonContent.get("metadata");
 
-<<<<<<< HEAD
 						logger.info("RAW TIM: {}", encodedPayload);
 						
 						//construct payload
@@ -205,11 +183,6 @@
 				}
 			}
 		} catch (Exception e) {
-=======
-		} catch (
-
-		Exception e) {
->>>>>>> e60ffbd4
 			logger.error("Error publishing to Asn1DecoderInput: {}", e.getMessage());
 		}
 		return null;
