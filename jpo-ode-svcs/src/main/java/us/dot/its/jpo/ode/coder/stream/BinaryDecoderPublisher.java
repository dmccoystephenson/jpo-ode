--- conflicted
+++ resolved
@@ -7,7 +7,7 @@
 
 import us.dot.its.jpo.ode.coder.OdeDataPublisher;
 import us.dot.its.jpo.ode.importer.ImporterDirectoryWatcher.ImporterFileType;
-import us.dot.its.jpo.ode.importer.parser.BsmFileParser;
+import us.dot.its.jpo.ode.importer.parser.BsmLogFileParser;
 import us.dot.its.jpo.ode.importer.parser.DistressMsgFileParser;
 import us.dot.its.jpo.ode.importer.parser.FileParser.ParserStatus;
 import us.dot.its.jpo.ode.importer.parser.LogFileParser;
@@ -45,7 +45,7 @@
             if (fileType == ImporterFileType.BSM_LOG_FILE) {
                if (fileName.startsWith(BSMS_FOR_EVENT_PREFIX)) {
                   logger.debug("Parsing as \"BSM For Event\" log file type.");
-                  fileParser = new BsmFileParser(bundleId.incrementAndGet());
+                  fileParser = new BsmLogFileParser(bundleId.incrementAndGet());
                } else if (fileName.startsWith(RECEIVED_MESSAGES_PREFIX)) {
                   logger.debug("Parsing as \"Received Messages\" log file type.");
                   fileParser = new RxMsgFileParser(bundleId.incrementAndGet());
@@ -59,9 +59,9 @@
                status = fileParser.parseFile(bis, fileName);
                if (status == ParserStatus.COMPLETE) {
                   try {
-                     if (fileParser instanceof BsmFileParser) {
+                     if (fileParser instanceof BsmLogFileParser) {
                         logger.debug("Attempting to decode log file message as a BSM...");
-                        decoded = bsmDecoder.decode((BsmFileParser) fileParser,
+                        decoded = bsmDecoder.decode((BsmLogFileParser) fileParser,
                               this.serialId.setBundleId(bundleId.get()));
                      } else if (fileParser instanceof RxMsgFileParser) {
                         logger.debug("Attempting to decode log file message as a rxTIM...");
@@ -90,16 +90,11 @@
             // Step 2 - publish
             if (decoded != null) {
                if (fileType == ImporterFileType.BSM_LOG_FILE) {
-                  if (fileParser instanceof BsmFileParser) {
+                  if (fileParser instanceof BsmLogFileParser) {
                      logger.debug("Decoded a bsm: {}", decoded);
-<<<<<<< HEAD
                      bsmMessagePublisher.publish(decoded, 
                         bsmMessagePublisher.getOdeProperties().getKafkaTopicOdeBsmPojo());
-                  } else if (fileType == ImporterFileType.BSM_LOG_FILE && fileParser instanceof RxMsgFileParser) {
-=======
-                     bsmMessagePublisher.publish(decoded, bsmMessagePublisher.getOdeProperties().getKafkaTopicOdeBsmPojo());
                   } else if (fileType == ImporterFileType.BSM_LOG_FILE && fileParser instanceof TimLogFileParser) {
->>>>>>> 604777ed
                      logger.debug("Decoded a tim: {}", decoded);
                      timMessagePublisher.publish(decoded, 
                         bsmMessagePublisher.getOdeProperties().getKafkaTopicOdeTimPojo());
