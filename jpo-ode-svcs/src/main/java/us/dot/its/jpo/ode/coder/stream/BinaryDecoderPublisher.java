--- conflicted
+++ resolved
@@ -30,13 +30,8 @@
 
       this.serialId = new SerialId();
       this.serialId.setBundleId(bundleId.incrementAndGet());
-<<<<<<< HEAD
       
       this.bsmDecoder = new BsmDecoderHelper();
-=======
-      this.bsmDecoder = new BsmDecoderHelper();
-      
->>>>>>> d43f8ea7
    }
 
    @Override
@@ -45,11 +40,6 @@
 
       do {
          try {
-<<<<<<< HEAD
-=======
-            
-            
->>>>>>> d43f8ea7
             decoded = bsmDecoder.decode(is, fileName, this.serialId.setBundleId(bundleId.incrementAndGet()));
             if (decoded != null) {
                logger.debug("Decoded: {}", decoded);
