--- conflicted
+++ resolved
@@ -25,203 +25,6 @@
 @PropertySource("classpath:application.properties")
 public class OdeProperties implements EnvironmentAware {
 
-<<<<<<< HEAD
-   private Logger logger = LoggerFactory.getLogger(this.getClass());
-
-   @Autowired
-   private Environment env;
-
-   /*
-    * General Properties
-    */
-   private String pluginsLocations = "plugins";
-   private String asn1CoderClassName = "us.dot.its.jpo.ode.plugin.j2735.oss.OssAsn1Coder";
-   private String kafkaBrokers = null;
-   private String kafkaProducerType = AppContext.DEFAULT_KAFKA_PRODUCER_TYPE;
-   private Boolean verboseJson = false;
-   private String externalIpv4 = "";
-   private String externalIpv6 = "";
-
-   // File import properties
-   private String uploadLocationRoot = "uploads";
-   private String uploadLocationBsm = "bsm";
-   private String uploadLocationMessageFrame = "messageframe";
-
-   /*
-    * USDOT Situation Data Clearinghouse (SDC)/ Situation Data Warehouse (SDW),
-    * a.k.a Data Distribution System (DDS) Properties
-    */
-   // DDS WebSocket Properties
-   private String ddsCasUrl = "https://cas.connectedvcs.com/accounts/v1/tickets";
-   private String ddsCasUsername = "";
-   private String ddsCasPass = "";
-   private String ddsWebsocketUrl = "wss://webapp2.connectedvcs.com/whtools23/websocket";
-
-   // IPv4 address and listening UDP port for SDC
-   private String sdcIp = "104.130.170.234";// NOSONAR
-   private int sdcPort = 46753;
-
-   // Enable/disable depositing sanitized BSMs to SDC
-   private boolean depositSanitizedBsmToSdc = true;
-
-   private int serviceRespExpirationSeconds = 10;
-
-   private int serviceResponseBufferSize = 500;
-
-   /*
-    * BSM Properties
-    */
-   private String kafkaTopicBsmSerializedPojo = "j2735Bsm";
-   private String kafkaTopicBsmRawJson = "j2735BsmRawJson";
-   private String kafkaTopicBsmFilteredJson = "j2735BsmFilteredJson";
-   private int bsmReceiverPort = 46800;
-   private int bsmBufferSize = 500;
-
-   /*
-    * Vehicle Situation Data (VSD) Properties
-    */
-   private int vsdBufferSize = 500;
-   private int vsdReceiverPort = 46753;
-   private int vsdDepositorPort = 5555;
-   private int vsdTrustport = 5556;
-
-   /*
-    * Intersection Situation Data (ISD) Properties
-    */
-   private String kafkaTopicEncodedIsd = "encodedIsd";
-   private int isdBufferSize = 500;
-   private int isdReceiverPort = 46801;
-   private int isdDepositorPort = 6666;
-   private int isdTrustPort = 6667;
-   private int dataReceiptExpirationSeconds = 2;
-   private int messagesUntilTrustReestablished = 5;
-   int dataReceiptBufferSize = 500;
-
-   private String hostId;
-   private List<Path> uploadLocations = new ArrayList<>();
-
-   protected static final byte[] JPO_ODE_GROUP_ID = "jode".getBytes();
-
-   public OdeProperties() {
-      super();
-      init();
-   }
-
-   public void init() {
-
-      uploadLocations.add(Paths.get(uploadLocationRoot));
-      uploadLocations.add(Paths.get(uploadLocationRoot, uploadLocationBsm));
-      uploadLocations.add(Paths.get(uploadLocationRoot, uploadLocationMessageFrame));
-
-      String hostname;
-      try {
-         hostname = InetAddress.getLocalHost().getHostName();
-      } catch (UnknownHostException e) {
-         // Let's just use a random hostname
-         hostname = UUID.randomUUID().toString();
-         logger.info("Unknown host error: {}, using random", e);
-      }
-      hostId = hostname;
-      logger.info("Host ID: {}", hostId);
-      EventLogger.logger.info("Initializing services on host {}", hostId);
-
-      if (kafkaBrokers == null) {
-         logger.info(
-               "ode.kafkaBrokers property not defined. Will try DOCKER_HOST_IP from which will derive the Kafka bootstrap-server");
-
-         kafkaBrokers = System.getenv("DOCKER_HOST_IP") + ":9092";
-      }
-
-      if (kafkaBrokers == null)
-         throw new MissingPropertyException(
-               "Neither ode.kafkaBrokers ode property nor DOCKER_HOST_IP environment variable are defined");
-   }
-
-   public List<Path> getUploadLocations() {
-      return this.uploadLocations;
-   }
-
-   public String getProperty(String key) {
-      return env.getProperty(key);
-   }
-
-   public String getProperty(String key, String defaultValue) {
-      return env.getProperty(key, defaultValue);
-   }
-
-   public Object getProperty(String key, int i) {
-      return env.getProperty(key, Integer.class, i);
-   }
-
-   public String getHostId() {
-      return hostId;
-   }
-
-   public String getUploadLocationBsm() {
-      return uploadLocationBsm;
-   }
-
-   public void setUploadLocationBsm(String uploadLocation) {
-      this.uploadLocationBsm = uploadLocation;
-   }
-
-   public String getPluginsLocations() {
-      return pluginsLocations;
-   }
-
-   public void setPluginsLocations(String pluginsLocations) {
-      this.pluginsLocations = pluginsLocations;
-   }
-
-   public String getAsn1CoderClassName() {
-      return asn1CoderClassName;
-   }
-
-   public void setAsn1CoderClassName(String asn1CoderClassName) {
-      this.asn1CoderClassName = asn1CoderClassName;
-   }
-
-   public String getKafkaBrokers() {
-      return kafkaBrokers;
-   }
-
-   public void setKafkaBrokers(String kafkaBrokers) {
-      this.kafkaBrokers = kafkaBrokers;
-   }
-
-   public String getKafkaProducerType() {
-      return kafkaProducerType;
-   }
-
-   public void setKafkaProducerType(String kafkaProducerType) {
-      this.kafkaProducerType = kafkaProducerType;
-   }
-
-   public Environment getEnv() {
-      return env;
-   }
-
-   public void setEnv(Environment env) {
-      this.env = env;
-   }
-
-   @Override
-   public void setEnvironment(Environment environment) {
-      env = environment;
-   }
-
-   public String getUploadLocationMessageFrame() {
-      return uploadLocationMessageFrame;
-   }
-
-   public void setUploadLocationMessageFrame(String uploadLocationMessageFrame) {
-      this.uploadLocationMessageFrame = uploadLocationMessageFrame;
-   }
-
-   public String getUploadLocationRoot() {
-      return uploadLocationRoot;
-   }
-=======
     private Logger logger = LoggerFactory.getLogger(this.getClass());
 
     @Autowired
@@ -513,7 +316,6 @@
     public String getSdcIp() {
         return sdcIp;
     }
->>>>>>> fa6a6e42
 
    public void setUploadLocationRoot(String uploadLocationRoot) {
       this.uploadLocationRoot = uploadLocationRoot;
