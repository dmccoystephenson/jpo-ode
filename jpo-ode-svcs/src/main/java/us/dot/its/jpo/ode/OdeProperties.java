package us.dot.its.jpo.ode;

import java.net.InetAddress;
import java.net.UnknownHostException;
import java.nio.file.Path;
import java.nio.file.Paths;
import java.util.ArrayList;
import java.util.List;
import java.util.UUID;

import org.slf4j.Logger;
import org.slf4j.LoggerFactory;
import org.springframework.beans.factory.annotation.Autowired;
import org.springframework.boot.context.properties.ConfigurationProperties;
import org.springframework.context.EnvironmentAware;
import org.springframework.context.annotation.PropertySource;
import org.springframework.core.env.Environment;

import groovy.lang.MissingPropertyException;
import us.dot.its.jpo.ode.context.AppContext;
import us.dot.its.jpo.ode.eventlog.EventLogger;

@ConfigurationProperties("ode")
@PropertySource("classpath:application.properties")
public class OdeProperties implements EnvironmentAware {

   private Logger logger = LoggerFactory.getLogger(this.getClass());

   @Autowired
   private Environment env;

   /*
    * General Properties
    */
   private String pluginsLocations = "plugins";
   private String j2735CoderClassName = "us.dot.its.jpo.ode.plugin.j2735.oss.OssJ2735Coder";
   private String kafkaBrokers = null;
   private String kafkaProducerType = AppContext.DEFAULT_KAFKA_PRODUCER_TYPE;
   private Boolean verboseJson = false;
   private String externalIpv4 = "";
   private String externalIpv6 = "";
   private int rsuSrmSlots = 100; // number of "store and repeat message" indicies for RSU TIMs

   // File import properties
   private String uploadLocationRoot = "uploads";
   private String uploadLocationBsm = "bsm";
   private String uploadLocationMessageFrame = "messageframe";

   /*
    * USDOT Situation Data Clearinghouse (SDC)/ Situation Data Warehouse (SDW),
    * a.k.a Data Distribution System (DDS) Properties
    */
   // DDS WebSocket Properties
   private String ddsCasUrl = "https://cas.connectedvcs.com/accounts/v1/tickets";
   private String ddsCasUsername = "";
   private String ddsCasPass = "";
   private String ddsWebsocketUrl = "wss://webapp2.connectedvcs.com/whtools23/websocket";

   // IPv4 address and listening UDP port for SDC
   private String sdcIp = "104.130.170.234";// NOSONAR
   private int sdcPort = 46753;

   // Enable/disable depositing sanitized BSMs to SDC
   // note: requires enabledVsdKafkaTopic=true to work
   private boolean depositSanitizedBsmToSdc = false;
   private int serviceRespExpirationSeconds = 10;
   private int serviceResponseBufferSize = 500;
   
   /*
    * UDP Properties
    */
   private int trustRetries = 2; // if trust handshake fails, how many times to retry
   private int messagesUntilTrustReestablished = 10; // renew trust session every x messages

   /*
    * BSM Properties
    */
   private String kafkaTopicRawBsmPojo = "topic.j2735Bsm";
   private String kafkaTopicRawBsmJson = "j2735RawBsmJson";
   private String kafkaTopicFilteredBsmJson = "j2735BsmFilteredJson";
   private String kafkaTopicOdeBsmPojo = "OdeBsmPojo";
   private String kafkaTopicOdeBsmJson = "OdeBsmJson";
   private int bsmReceiverPort = 46800;
   private int bsmBufferSize = 500;

   /*
    * Vehicle Situation Data (VSD) Properties
    */
   private boolean enabledVsdKafkaTopic = true;
   private String kafkaTopicEncodedVsd = "encodedVsd";
   private int vsdBufferSize = 500;
   private int vsdReceiverPort = 46753;
   private int vsdDepositorPort = 5555;
   private int vsdTrustport = 5556;

   /*
    * Intersection Situation Data (ISD) Properties
    */
   private String kafkaTopicEncodedIsd = "encodedIsd";
   private int isdBufferSize = 500;
   private int isdReceiverPort = 46801;
   private int isdDepositorPort = 6666;
   private int isdTrustPort = 6667;
   private int dataReceiptBufferSize;

   private String hostId;
   private List<Path> uploadLocations = new ArrayList<>();

   /*
    * Security Properties
    */
   private String caCertPath;
   private String selfCertPath;
   private String selfPrivateKeyReconstructionFilePath;
   private String selfSigningPrivateKeyFilePath;

   private int dataReceiptExpirationSeconds;

   private static final byte[] JPO_ODE_GROUP_ID = "jode".getBytes();

   public OdeProperties() {
      super();
      init();
   }

   public void init() {

      uploadLocations.add(Paths.get(uploadLocationRoot));
      uploadLocations.add(Paths.get(uploadLocationRoot, uploadLocationBsm));
      uploadLocations.add(Paths.get(uploadLocationRoot, uploadLocationMessageFrame));

      String hostname;
      try {
         hostname = InetAddress.getLocalHost().getHostName();
      } catch (UnknownHostException e) {
         // Let's just use a random hostname
         hostname = UUID.randomUUID().toString();
         logger.info("Unknown host error: {}, using random", e);
      }
      hostId = hostname;
      logger.info("Host ID: {}", hostId);
      EventLogger.logger.info("Initializing services on host {}", hostId);

      if (kafkaBrokers == null) {
         logger.info(
               "ode.kafkaBrokers property not defined. Will try DOCKER_HOST_IP from which will derive the Kafka bootstrap-server");

         kafkaBrokers = System.getenv("DOCKER_HOST_IP") + ":9092";
      }

      if (kafkaBrokers == null)
         throw new MissingPropertyException(
               "Neither ode.kafkaBrokers ode property nor DOCKER_HOST_IP environment variable are defined");
   }

   public List<Path> getUploadLocations() {
      return this.uploadLocations;
   }

   public String getProperty(String key) {
      return env.getProperty(key);
   }

   public String getProperty(String key, String defaultValue) {
      return env.getProperty(key, defaultValue);
   }

   public Object getProperty(String key, int i) {
      return env.getProperty(key, Integer.class, i);
   }

   public String getHostId() {
      return hostId;
   }

   public String getUploadLocationBsm() {
      return uploadLocationBsm;
   }

   public void setUploadLocationBsm(String uploadLocation) {
      this.uploadLocationBsm = uploadLocation;
   }

   public String getPluginsLocations() {
      return pluginsLocations;
   }

   public void setPluginsLocations(String pluginsLocations) {
      this.pluginsLocations = pluginsLocations;
   }

   public String getJ2735CoderClassName() {
      return j2735CoderClassName;
   }

   public void setJ2735CoderClassName(String j2735CoderClassName) {
      this.j2735CoderClassName = j2735CoderClassName;
   }

   public String getKafkaBrokers() {
      return kafkaBrokers;
   }

   public void setKafkaBrokers(String kafkaBrokers) {
      this.kafkaBrokers = kafkaBrokers;
   }

   public String getKafkaProducerType() {
      return kafkaProducerType;
   }

   public void setKafkaProducerType(String kafkaProducerType) {
      this.kafkaProducerType = kafkaProducerType;
   }

   public Environment getEnv() {
      return env;
   }

   public void setEnv(Environment env) {
      this.env = env;
   }

   @Override
   public void setEnvironment(Environment environment) {
      env = environment;
   }

   public String getUploadLocationMessageFrame() {
      return uploadLocationMessageFrame;
   }

   public void setUploadLocationMessageFrame(String uploadLocationMessageFrame) {
      this.uploadLocationMessageFrame = uploadLocationMessageFrame;
   }

   public String getUploadLocationRoot() {
      return uploadLocationRoot;
   }

   public void setSdcIp(String sdcIp) {
      this.sdcIp = sdcIp;
   }
   
   public String getSdcIp() {
      return sdcIp;
   }

   public int getSdcPort() {
      return sdcPort;
   }

   public void setSdcPort(int sdcPort) {
      this.sdcPort = sdcPort;
   }

   public String getExternalIpv4() {
      return externalIpv4;
   }

   public void setExternalIpv4(String externalIpv4) {
      this.externalIpv4 = externalIpv4;
   }

   public String getExternalIpv6() {
      return externalIpv6;
   }

   public void setExternalIpv6(String externalIpv6) {
      this.externalIpv6 = externalIpv6;
   }

   public String getKafkaTopicEncodedIsd() {
      return kafkaTopicEncodedIsd;
   }

   public void setKafkaTopicEncodedIsd(String kafkaTopicEncodedIsd) {
      this.kafkaTopicEncodedIsd = kafkaTopicEncodedIsd;
   }

   public int getVsdDepositorPort() {
      return vsdDepositorPort;
   }

   public void setVsdDepositorPort(int vsdSenderPort) {
      this.vsdDepositorPort = vsdSenderPort;
   }

   public int getIsdReceiverPort() {
      return isdReceiverPort;
   }

   public void setIsdReceiverPort(int isdReceiverPort) {
      this.isdReceiverPort = isdReceiverPort;
   }

   public int getIsdDepositorPort() {
      return isdDepositorPort;
   }

   public void setIsdDepositorPort(int isdDepositorPort) {
      this.isdDepositorPort = isdDepositorPort;
   }

   public String getDdsCasPassword() {
      return ddsCasPass;
   }

   public void setDdsCasPassword(String ddsCasPass) {
      this.ddsCasPass = ddsCasPass;
   }

<<<<<<< HEAD
=======
   public void setReturnIp(String returnIp) {
      this.externalIpv4 = returnIp;
   }

>>>>>>> 7ea6f8a3
   public int getBsmReceiverPort() {
      return bsmReceiverPort;
   }

   public void setBsmReceiverPort(int bsmReceiverPort) {
      this.bsmReceiverPort = bsmReceiverPort;
   }

   public int getBsmBufferSize() {
      return bsmBufferSize;
   }

   public void setBsmBufferSize(int bsmBufferSize) {
      this.bsmBufferSize = bsmBufferSize;
   }

   public boolean getDepositSanitizedBsmToSdc() {
      return depositSanitizedBsmToSdc;
   }

   public void setDepositSanitizedBsmToSdc(boolean depositSanitizedBsmToSdc) {
      this.depositSanitizedBsmToSdc = depositSanitizedBsmToSdc;
   }

   public int getServiceRespExpirationSeconds() {
      return serviceRespExpirationSeconds;
   }

   public void setServiceRespExpirationSeconds(int serviceRespExpirationSeconds) {
      this.serviceRespExpirationSeconds = serviceRespExpirationSeconds;
   }

   public int getServiceResponseBufferSize() {
      return serviceResponseBufferSize;
   }

   public void setServiceResponseBufferSize(int serviceResponseBufferSize) {
      this.serviceResponseBufferSize = serviceResponseBufferSize;
   }

   public int getVsdTrustport() {
      return vsdTrustport;
   }

   public void setVsdTrustport(int vsdTrustport) {
      this.vsdTrustport = vsdTrustport;
   }

   public int getIsdTrustPort() {
      return isdTrustPort;
   }

   public void setIsdTrustPort(int isdTrustPort) {
      this.isdTrustPort = isdTrustPort;
   }

   public int getDataReceiptExpirationSeconds() {
      return dataReceiptExpirationSeconds;
   }

   public void setDataReceiptExpirationSeconds(int dataReceiptExpirationSeconds) {
      this.dataReceiptExpirationSeconds = dataReceiptExpirationSeconds;
   }

   public int getMessagesUntilTrustReestablished() {
      return messagesUntilTrustReestablished;
   }

   public void setMessagesUntilTrustReestablished(int messagesUntilTrustReestablished) {
      this.messagesUntilTrustReestablished = messagesUntilTrustReestablished;
   }

   public int getDataReceiptBufferSize() {
      return dataReceiptBufferSize;
   }
   
   public void setDataReceiptBufferSize(int dataReceiptBufferSize) {
      this.dataReceiptBufferSize = dataReceiptBufferSize;
   }

   public String getCaCertPath() {
      return caCertPath;
   }

   public void setCaCertPath(String caCertPath) {
      this.caCertPath = caCertPath;
   }

   public String getSelfCertPath() {
      return selfCertPath;
   }

   public void setSelfCertPath(String selfCertPath) {
      this.selfCertPath = selfCertPath;
   }

   public String getSelfPrivateKeyReconstructionFilePath() {
      return selfPrivateKeyReconstructionFilePath;
   }

   public void setSelfPrivateKeyReconstructionFilePath(String selfPrivateKeyReconstructionFilePath) {
      this.selfPrivateKeyReconstructionFilePath = selfPrivateKeyReconstructionFilePath;
   }

   public String getSelfSigningPrivateKeyFilePath() {
      return selfSigningPrivateKeyFilePath;
   }

   public void setSelfSigningPrivateKeyFilePath(String selfSigningPrivateKeyFilePath) {
      this.selfSigningPrivateKeyFilePath = selfSigningPrivateKeyFilePath;
   }

   public int getIsdBufferSize() {
      return isdBufferSize;
   }

   public void setIsdBufferSize(int isdBufferSize) {
      this.isdBufferSize = isdBufferSize;
   }

    public String getKafkaTopicRawBsmJson() {
        return kafkaTopicRawBsmJson;
    }

    public void setKafkaTopicRawBsmJson(String kafkaTopicRawBsmJson) {
        this.kafkaTopicRawBsmJson = kafkaTopicRawBsmJson;
    }

<<<<<<< HEAD
    public String getKafkaTopicFilteredBsmJson() {
        return kafkaTopicFilteredBsmJson;
    }

    public void setKafkaTopicFilteredBsmJson(String kafkaTopicFilteredBsmJson) {
        this.kafkaTopicFilteredBsmJson = kafkaTopicFilteredBsmJson;
    }

public int getVsdBufferSize() {
      return vsdBufferSize;
   }
=======
    public String getKafkaTopicRawBsmJson() {
        return kafkaTopicRawBsmJson;
    }

    public void setKafkaTopicRawBsmJson(String kafkaTopicRawBsmJson) {
        this.kafkaTopicRawBsmJson = kafkaTopicRawBsmJson;
    }

    public String getKafkaTopicFilteredBsmJson() {
        return kafkaTopicFilteredBsmJson;
    }

    public void setKafkaTopicFilteredBsmJson(String kafkaTopicFilteredBsmJson) {
        this.kafkaTopicFilteredBsmJson = kafkaTopicFilteredBsmJson;
    }

    public void setKafkaTopicRawBsmPojo(String kafkaTopicRawBsmPojo) {
        this.kafkaTopicRawBsmPojo = kafkaTopicRawBsmPojo;
    }

    public int getVsdBufferSize() {
        return vsdBufferSize;
    }
>>>>>>> 7ea6f8a3

   public void setVsdBufferSize(int vsdBufferSize) {
      this.vsdBufferSize = vsdBufferSize;
   }

   public int getVsdReceiverPort() {
      return vsdReceiverPort;
   }

   public void setVsdReceiverPort(int vsdReceiverPort) {
      this.vsdReceiverPort = vsdReceiverPort;
   }

   public Boolean getVerboseJson() {
      return verboseJson;
   }

   public void setVerboseJson(Boolean verboseJson) {
      this.verboseJson = verboseJson;
   }

   public String getDdsCasUrl() {
      return ddsCasUrl;
   }

   public void setDdsCasUrl(String ddsCasUrl) {
      this.ddsCasUrl = ddsCasUrl;
   }

   public String getDdsCasUsername() {
      return ddsCasUsername;
   }

   public void setDdsCasUsername(String ddsCasUsername) {
      this.ddsCasUsername = ddsCasUsername;
   }

   public String getDdsWebsocketUrl() {
      return ddsWebsocketUrl;
   }

   public void setDdsWebsocketUrl(String ddsWebsocketUrl) {
      this.ddsWebsocketUrl = ddsWebsocketUrl;
   }

   public void setUploadLocationRoot(String uploadLocationRoot) {
      this.uploadLocationRoot = uploadLocationRoot;
   }

   public int getRsuSrmSlots() {
      return rsuSrmSlots;
   }

   public void setRsuSrmSlots(int rsuSrmSlots) {
      this.rsuSrmSlots = rsuSrmSlots;
   }

   public int getTrustRetries() {
      return trustRetries;
   }

   public void setTrustRetries(int trustRetries) {
      this.trustRetries = trustRetries;
   }

   public static byte[] getJpoOdeGroupId() {
      return JPO_ODE_GROUP_ID;
   }

   public boolean isEnabledVsdKafkaTopic() {
      return enabledVsdKafkaTopic;
   }

   public void setEnabledVsdKafkaTopic(boolean enabledVsdKafkaTopic) {
      this.enabledVsdKafkaTopic = enabledVsdKafkaTopic;
   }

   public String getKafkaTopicEncodedVsd() {
      return kafkaTopicEncodedVsd;
   }

   public void setKafkaTopicEncodedVsd(String kafkaTopicEncodedVsd) {
      this.kafkaTopicEncodedVsd = kafkaTopicEncodedVsd;
   }

    public String getKafkaTopicOdeBsmPojo() {
        return kafkaTopicOdeBsmPojo;
    }

    public void setKafkaTopicOdeBsmPojo(String kafkaTopicOdeBsmPojo) {
        this.kafkaTopicOdeBsmPojo = kafkaTopicOdeBsmPojo;
    }

    public String getKafkaTopicOdeBsmJson() {
        return kafkaTopicOdeBsmJson;
    }

    public void setKafkaTopicOdeBsmJson(String kafkaTopicOdeBsmJson) {
        this.kafkaTopicOdeBsmJson = kafkaTopicOdeBsmJson;
    }

   public String getKafkaTopicRawBsmPojo() {
      return kafkaTopicRawBsmPojo;
   }

   public void setKafkaTopicRawBsmPojo(String kafkaTopicRawBsmPojo) {
      this.kafkaTopicRawBsmPojo = kafkaTopicRawBsmPojo;
   }

}<|MERGE_RESOLUTION|>--- conflicted
+++ resolved
@@ -310,13 +310,6 @@
       this.ddsCasPass = ddsCasPass;
    }
 
-<<<<<<< HEAD
-=======
-   public void setReturnIp(String returnIp) {
-      this.externalIpv4 = returnIp;
-   }
-
->>>>>>> 7ea6f8a3
    public int getBsmReceiverPort() {
       return bsmReceiverPort;
    }
@@ -445,7 +438,6 @@
         this.kafkaTopicRawBsmJson = kafkaTopicRawBsmJson;
     }
 
-<<<<<<< HEAD
     public String getKafkaTopicFilteredBsmJson() {
         return kafkaTopicFilteredBsmJson;
     }
@@ -454,18 +446,6 @@
         this.kafkaTopicFilteredBsmJson = kafkaTopicFilteredBsmJson;
     }
 
-public int getVsdBufferSize() {
-      return vsdBufferSize;
-   }
-=======
-    public String getKafkaTopicRawBsmJson() {
-        return kafkaTopicRawBsmJson;
-    }
-
-    public void setKafkaTopicRawBsmJson(String kafkaTopicRawBsmJson) {
-        this.kafkaTopicRawBsmJson = kafkaTopicRawBsmJson;
-    }
-
     public String getKafkaTopicFilteredBsmJson() {
         return kafkaTopicFilteredBsmJson;
     }
@@ -481,7 +461,6 @@
     public int getVsdBufferSize() {
         return vsdBufferSize;
     }
->>>>>>> 7ea6f8a3
 
    public void setVsdBufferSize(int vsdBufferSize) {
       this.vsdBufferSize = vsdBufferSize;
