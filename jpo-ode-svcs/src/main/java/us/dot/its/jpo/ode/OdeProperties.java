--- conflicted
+++ resolved
@@ -1,310 +1,304 @@
-package us.dot.its.jpo.ode;
-
-import java.net.InetAddress;
-import java.net.UnknownHostException;
-import java.nio.file.Path;
-import java.nio.file.Paths;
-import java.util.ArrayList;
-import java.util.List;
-import java.util.UUID;
-
-import org.slf4j.Logger;
-import org.slf4j.LoggerFactory;
-import org.springframework.beans.factory.annotation.Autowired;
-import org.springframework.boot.context.properties.ConfigurationProperties;
-import org.springframework.context.EnvironmentAware;
-import org.springframework.context.annotation.PropertySource;
-import org.springframework.core.env.Environment;
-
-import groovy.lang.MissingPropertyException;
-import us.dot.its.jpo.ode.context.AppContext;
-import us.dot.its.jpo.ode.eventlog.EventLogger;
-
-@ConfigurationProperties("ode")
-@PropertySource("classpath:application.properties")
-public class OdeProperties implements EnvironmentAware {
-
-    private Logger logger = LoggerFactory.getLogger(this.getClass());
-
-    @Autowired
-    private Environment env;
-
-    private List<Path> uploadLocations = new ArrayList<>();
-
-    private String uploadLocationRoot = "uploads";
-    private String uploadLocationBsm = "bsm";
-    private String uploadLocationMessageFrame = "messageframe";
-    private String pluginsLocations = "plugins";
-    private String asn1CoderClassName = "us.dot.its.jpo.ode.plugin.j2735.oss.OssAsn1Coder";
-    private String kafkaBrokers = null;
-    private String kafkaProducerType = AppContext.DEFAULT_KAFKA_PRODUCER_TYPE;
-    private String ddsCasUrl = "https://cas.connectedvcs.com/accounts/v1/tickets";
-    private String ddsCasUsername = "";
-    private String ddsCasPass = "";
-    private String ddsWebsocketUrl = "wss://webapp2.connectedvcs.com/whtools23/websocket";
-    private String kafkaTopicBsmSerializedPOJO = "topic.J2735Bsm";
-    private String kafkaTopicBsmJSON = "topic.J2735BsmRawJSON";
-<<<<<<< HEAD
-    
-    private int vsdmPort = 5556;
-    private int vsdmBufferSize = 10000;
-    private Boolean vsdmVerboseJson = false;
-=======
-    private String sdcIp = "";
-    private int sdcPort;
-    private String returnIp = "";
-    private int returnPort;
-    private int serviceRequestSenderPort;
-    private int vsdmSenderPort;
->>>>>>> dce872b7
-
-    private String hostId;
-
-    public OdeProperties() {
-        super();
-        init();
-    }
-    
-    public void init() {
-
-        uploadLocations.add(Paths.get(uploadLocationRoot));
-        uploadLocations.add(Paths.get(uploadLocationRoot, uploadLocationBsm));
-        uploadLocations.add(Paths.get(uploadLocationRoot, uploadLocationMessageFrame));
-
-        String hostname;
-        try {
-            hostname = InetAddress.getLocalHost().getHostName();
-        } catch (UnknownHostException e) {
-            // Let's just use a random hostname
-            hostname = UUID.randomUUID().toString();
-            logger.info("Unknown host error: {}, using random", e);
-        }
-        hostId = hostname;
-        logger.info("Host ID: {}", hostId);
-        EventLogger.logger.info("Initializing services on host {}", hostId);
-
-        if (kafkaBrokers == null) {
-            logger.info(
-                    "ode.kafkaBrokers property not defined. Will try DOCKER_HOST_IP from which will derive the Kafka bootstrap-server");
-            
-            kafkaBrokers = System.getenv("DOCKER_HOST_IP") + ":9092";
-        }
-
-        if (kafkaBrokers == null)
-            throw new MissingPropertyException(
-                    "Neither ode.kafkaBrokers ode property nor DOCKER_HOST_IP environment variable are defined");
-    }
-
-    public List<Path> getUploadLocations() {
-        return this.uploadLocations;
-    }
-
-    public String getProperty(String key) {
-        return env.getProperty(key);
-    }
-
-    public String getProperty(String key, String defaultValue) {
-        return env.getProperty(key, defaultValue);
-    }
-
-    public Object getProperty(String key, int i) {
-        return env.getProperty(key, Integer.class, i);
-    }
-
-    public String getHostId() {
-        return hostId;
-    }
-
-    public String getUploadLocationBsm() {
-        return uploadLocationBsm;
-    }
-
-    public void setUploadLocationBsm(String uploadLocation) {
-        this.uploadLocationBsm = uploadLocation;
-    }
-
-    public String getPluginsLocations() {
-        return pluginsLocations;
-    }
-
-    public void setPluginsLocations(String pluginsLocations) {
-        this.pluginsLocations = pluginsLocations;
-    }
-
-    public String getAsn1CoderClassName() {
-        return asn1CoderClassName;
-    }
-
-    public void setAsn1CoderClassName(String asn1CoderClassName) {
-        this.asn1CoderClassName = asn1CoderClassName;
-    }
-
-    public String getKafkaBrokers() {
-        return kafkaBrokers;
-    }
-
-    public void setKafkaBrokers(String kafkaBrokers) {
-        this.kafkaBrokers = kafkaBrokers;
-    }
-
-    public String getKafkaProducerType() {
-        return kafkaProducerType;
-    }
-
-    public void setKafkaProducerType(String kafkaProducerType) {
-        this.kafkaProducerType = kafkaProducerType;
-    }
-
-    public Environment getEnv() {
-        return env;
-    }
-
-    public void setEnv(Environment env) {
-        this.env = env;
-    }
-
-    @Override
-    public void setEnvironment(Environment environment) {
-        env = environment;
-    }
-
-    public String getUploadLocationMessageFrame() {
-        return uploadLocationMessageFrame;
-    }
-
-    public void setUploadLocationMessageFrame(String uploadLocationMessageFrame) {
-        this.uploadLocationMessageFrame = uploadLocationMessageFrame;
-    }
-
-    public String getUploadLocationRoot() {
-        return uploadLocationRoot;
-    }
-
-    public void setUploadLocationRoot(String uploadLocationRoot) {
-        this.uploadLocationRoot = uploadLocationRoot;
-    }
-
-    public String getDdsCasUrl() {
-        return ddsCasUrl;
-    }
-
-    public void setDdsCasUrl(String ddsCasUrl) {
-        this.ddsCasUrl = ddsCasUrl;
-    }
-
-    public String getDdsCasUsername() {
-        return ddsCasUsername;
-    }
-
-    public void setDdsCasUsername(String ddsCasUsername) {
-        this.ddsCasUsername = ddsCasUsername;
-    }
-
-    public String getDdsCasPassword() {
-        return ddsCasPass;
-    }
-
-    public void setDdsCasPassword(String ddsCasPassword) {
-        this.ddsCasPass = ddsCasPassword;
-    }
-
-    public String getDdsWebsocketUrl() {
-        return ddsWebsocketUrl;
-    }
-
-    public void setDdsWebsocketUrl(String ddsWebsocketUrl) {
-        this.ddsWebsocketUrl = ddsWebsocketUrl;
-    }
-
-    public String getKafkaTopicBsmSerializedPOJO() {
-        return kafkaTopicBsmSerializedPOJO;
-    }
-
-    public void setKafkaTopicBsmSerializedPOJO(String kafkaTopicBsmSerializedPOJO) {
-        this.kafkaTopicBsmSerializedPOJO = kafkaTopicBsmSerializedPOJO;
-    }
-
-    public String getKafkaTopicBsmJSON() {
-        return kafkaTopicBsmJSON;
-    }
-
-    public void setKafkaTopicBsmJSON(String kafkaTopicBsmJSON) {
-        this.kafkaTopicBsmJSON = kafkaTopicBsmJSON;
-    }
-
-<<<<<<< HEAD
-	public int getVsdmPort() {
-		return vsdmPort;
-	}
-
-	public void setVsdmPort(int vsdmPort) {
-		this.vsdmPort = vsdmPort;
-	}
-
-	public int getVsdmBufferSize() {
-		return vsdmBufferSize;
-	}
-
-	public void setVsdmBufferSize(int vsdmBufferSize) {
-		this.vsdmBufferSize = vsdmBufferSize;
-	}
-
-	public Boolean getVsdmVerboseJson() {
-		return vsdmVerboseJson;
-	}
-
-	public void setVsdmVerboseJson(Boolean vsdmVerboseJson) {
-		this.vsdmVerboseJson = vsdmVerboseJson;
-	}
-
-=======
-	public String getSdcIp() {
-		return sdcIp;
-	}
-
-	public void setSdcIp(String sdcIp) {
-		this.sdcIp = sdcIp;
-	}
-
-	public int getSdcPort() {
-		return sdcPort;
-	}
-
-	public void setSdcPort(int sdcPort) {
-		this.sdcPort = sdcPort;
-	}
-
-	public String getReturnIp() {
-		return returnIp;
-	}
-
-	public void setReturnIp(String returnIp) {
-		this.returnIp = returnIp;
-	}
-
-	public int getReturnPort() {
-		return returnPort;
-	}
-
-	public void setReturnPort(int returnPort) {
-		this.returnPort = returnPort;
-	}
-
-	public int getServiceRequestSenderPort() {
-		return serviceRequestSenderPort;
-	}
-
-	public void setServiceRequestSenderPort(int serviceRequestSenderPort) {
-		this.serviceRequestSenderPort = serviceRequestSenderPort;
-	}
-
-	public int getVsdmSenderPort() {
-		return vsdmSenderPort;
-	}
-
-	public void setVsdmSenderPort(int vsdmSenderPort) {
-		this.vsdmSenderPort = vsdmSenderPort;
-	}
->>>>>>> dce872b7
-
-}
+package us.dot.its.jpo.ode;
+
+import java.net.InetAddress;
+import java.net.UnknownHostException;
+import java.nio.file.Path;
+import java.nio.file.Paths;
+import java.util.ArrayList;
+import java.util.List;
+import java.util.UUID;
+
+import org.slf4j.Logger;
+import org.slf4j.LoggerFactory;
+import org.springframework.beans.factory.annotation.Autowired;
+import org.springframework.boot.context.properties.ConfigurationProperties;
+import org.springframework.context.EnvironmentAware;
+import org.springframework.context.annotation.PropertySource;
+import org.springframework.core.env.Environment;
+
+import groovy.lang.MissingPropertyException;
+import us.dot.its.jpo.ode.context.AppContext;
+import us.dot.its.jpo.ode.eventlog.EventLogger;
+
+@ConfigurationProperties("ode")
+@PropertySource("classpath:application.properties")
+public class OdeProperties implements EnvironmentAware {
+
+    private Logger logger = LoggerFactory.getLogger(this.getClass());
+
+    @Autowired
+    private Environment env;
+
+    private List<Path> uploadLocations = new ArrayList<>();
+
+    private String uploadLocationRoot = "uploads";
+    private String uploadLocationBsm = "bsm";
+    private String uploadLocationMessageFrame = "messageframe";
+    private String pluginsLocations = "plugins";
+    private String asn1CoderClassName = "us.dot.its.jpo.ode.plugin.j2735.oss.OssAsn1Coder";
+    private String kafkaBrokers = null;
+    private String kafkaProducerType = AppContext.DEFAULT_KAFKA_PRODUCER_TYPE;
+    private String ddsCasUrl = "https://cas.connectedvcs.com/accounts/v1/tickets";
+    private String ddsCasUsername = "";
+    private String ddsCasPass = "";
+    private String ddsWebsocketUrl = "wss://webapp2.connectedvcs.com/whtools23/websocket";
+    private String kafkaTopicBsmSerializedPOJO = "topic.J2735Bsm";
+    private String kafkaTopicBsmJSON = "topic.J2735BsmRawJSON";
+    
+    private int vsdmPort = 5556;
+    private int vsdmBufferSize = 10000;
+    private Boolean vsdmVerboseJson = false;
+    private String sdcIp = "";
+    private int sdcPort;
+    private String returnIp = "";
+    private int returnPort;
+    private int serviceRequestSenderPort;
+    private int vsdmSenderPort;
+
+    private String hostId;
+
+    public OdeProperties() {
+        super();
+        init();
+    }
+    
+    public void init() {
+
+        uploadLocations.add(Paths.get(uploadLocationRoot));
+        uploadLocations.add(Paths.get(uploadLocationRoot, uploadLocationBsm));
+        uploadLocations.add(Paths.get(uploadLocationRoot, uploadLocationMessageFrame));
+
+        String hostname;
+        try {
+            hostname = InetAddress.getLocalHost().getHostName();
+        } catch (UnknownHostException e) {
+            // Let's just use a random hostname
+            hostname = UUID.randomUUID().toString();
+            logger.info("Unknown host error: {}, using random", e);
+        }
+        hostId = hostname;
+        logger.info("Host ID: {}", hostId);
+        EventLogger.logger.info("Initializing services on host {}", hostId);
+
+        if (kafkaBrokers == null) {
+            logger.info(
+                    "ode.kafkaBrokers property not defined. Will try DOCKER_HOST_IP from which will derive the Kafka bootstrap-server");
+            
+            kafkaBrokers = System.getenv("DOCKER_HOST_IP") + ":9092";
+        }
+
+        if (kafkaBrokers == null)
+            throw new MissingPropertyException(
+                    "Neither ode.kafkaBrokers ode property nor DOCKER_HOST_IP environment variable are defined");
+    }
+
+    public List<Path> getUploadLocations() {
+        return this.uploadLocations;
+    }
+
+    public String getProperty(String key) {
+        return env.getProperty(key);
+    }
+
+    public String getProperty(String key, String defaultValue) {
+        return env.getProperty(key, defaultValue);
+    }
+
+    public Object getProperty(String key, int i) {
+        return env.getProperty(key, Integer.class, i);
+    }
+
+    public String getHostId() {
+        return hostId;
+    }
+
+    public String getUploadLocationBsm() {
+        return uploadLocationBsm;
+    }
+
+    public void setUploadLocationBsm(String uploadLocation) {
+        this.uploadLocationBsm = uploadLocation;
+    }
+
+    public String getPluginsLocations() {
+        return pluginsLocations;
+    }
+
+    public void setPluginsLocations(String pluginsLocations) {
+        this.pluginsLocations = pluginsLocations;
+    }
+
+    public String getAsn1CoderClassName() {
+        return asn1CoderClassName;
+    }
+
+    public void setAsn1CoderClassName(String asn1CoderClassName) {
+        this.asn1CoderClassName = asn1CoderClassName;
+    }
+
+    public String getKafkaBrokers() {
+        return kafkaBrokers;
+    }
+
+    public void setKafkaBrokers(String kafkaBrokers) {
+        this.kafkaBrokers = kafkaBrokers;
+    }
+
+    public String getKafkaProducerType() {
+        return kafkaProducerType;
+    }
+
+    public void setKafkaProducerType(String kafkaProducerType) {
+        this.kafkaProducerType = kafkaProducerType;
+    }
+
+    public Environment getEnv() {
+        return env;
+    }
+
+    public void setEnv(Environment env) {
+        this.env = env;
+    }
+
+    @Override
+    public void setEnvironment(Environment environment) {
+        env = environment;
+    }
+
+    public String getUploadLocationMessageFrame() {
+        return uploadLocationMessageFrame;
+    }
+
+    public void setUploadLocationMessageFrame(String uploadLocationMessageFrame) {
+        this.uploadLocationMessageFrame = uploadLocationMessageFrame;
+    }
+
+    public String getUploadLocationRoot() {
+        return uploadLocationRoot;
+    }
+
+    public void setUploadLocationRoot(String uploadLocationRoot) {
+        this.uploadLocationRoot = uploadLocationRoot;
+    }
+
+    public String getDdsCasUrl() {
+        return ddsCasUrl;
+    }
+
+    public void setDdsCasUrl(String ddsCasUrl) {
+        this.ddsCasUrl = ddsCasUrl;
+    }
+
+    public String getDdsCasUsername() {
+        return ddsCasUsername;
+    }
+
+    public void setDdsCasUsername(String ddsCasUsername) {
+        this.ddsCasUsername = ddsCasUsername;
+    }
+
+    public String getDdsCasPassword() {
+        return ddsCasPass;
+    }
+
+    public void setDdsCasPassword(String ddsCasPassword) {
+        this.ddsCasPass = ddsCasPassword;
+    }
+
+    public String getDdsWebsocketUrl() {
+        return ddsWebsocketUrl;
+    }
+
+    public void setDdsWebsocketUrl(String ddsWebsocketUrl) {
+        this.ddsWebsocketUrl = ddsWebsocketUrl;
+    }
+
+    public String getKafkaTopicBsmSerializedPOJO() {
+        return kafkaTopicBsmSerializedPOJO;
+    }
+
+    public void setKafkaTopicBsmSerializedPOJO(String kafkaTopicBsmSerializedPOJO) {
+        this.kafkaTopicBsmSerializedPOJO = kafkaTopicBsmSerializedPOJO;
+    }
+
+    public String getKafkaTopicBsmJSON() {
+        return kafkaTopicBsmJSON;
+    }
+
+    public void setKafkaTopicBsmJSON(String kafkaTopicBsmJSON) {
+        this.kafkaTopicBsmJSON = kafkaTopicBsmJSON;
+    }
+
+	public int getVsdmPort() {
+		return vsdmPort;
+	}
+
+	public void setVsdmPort(int vsdmPort) {
+		this.vsdmPort = vsdmPort;
+	}
+
+	public int getVsdmBufferSize() {
+		return vsdmBufferSize;
+	}
+
+	public void setVsdmBufferSize(int vsdmBufferSize) {
+		this.vsdmBufferSize = vsdmBufferSize;
+	}
+
+	public Boolean getVsdmVerboseJson() {
+		return vsdmVerboseJson;
+	}
+
+	public void setVsdmVerboseJson(Boolean vsdmVerboseJson) {
+		this.vsdmVerboseJson = vsdmVerboseJson;
+	}
+  
+	public String getSdcIp() {
+		return sdcIp;
+	}
+
+	public void setSdcIp(String sdcIp) {
+		this.sdcIp = sdcIp;
+	}
+
+	public int getSdcPort() {
+		return sdcPort;
+	}
+
+	public void setSdcPort(int sdcPort) {
+		this.sdcPort = sdcPort;
+	}
+
+	public String getReturnIp() {
+		return returnIp;
+	}
+
+	public void setReturnIp(String returnIp) {
+		this.returnIp = returnIp;
+	}
+
+	public int getReturnPort() {
+		return returnPort;
+	}
+
+	public void setReturnPort(int returnPort) {
+		this.returnPort = returnPort;
+	}
+
+	public int getServiceRequestSenderPort() {
+		return serviceRequestSenderPort;
+	}
+
+	public void setServiceRequestSenderPort(int serviceRequestSenderPort) {
+		this.serviceRequestSenderPort = serviceRequestSenderPort;
+	}
+
+	public int getVsdmSenderPort() {
+		return vsdmSenderPort;
+	}
+
+	public void setVsdmSenderPort(int vsdmSenderPort) {
+		this.vsdmSenderPort = vsdmSenderPort;
+	}
+
+}