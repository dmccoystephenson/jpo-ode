package us.dot.its.jpo.ode;

import java.io.IOException;
import java.io.InputStream;
import java.net.InetAddress;
import java.net.UnknownHostException;
import java.nio.file.Path;
import java.nio.file.Paths;
import java.util.ArrayList;
import java.util.Arrays;
import java.util.HashSet;
import java.util.List;
import java.util.Properties;
import java.util.Set;
import java.util.UUID;

import javax.annotation.PostConstruct;

import org.slf4j.Logger;
import org.slf4j.LoggerFactory;
import org.springframework.beans.factory.annotation.Autowired;
import org.springframework.beans.factory.annotation.Value;
import org.springframework.boot.context.properties.ConfigurationProperties;
import org.springframework.context.EnvironmentAware;
import org.springframework.context.annotation.PropertySource;
import org.springframework.core.env.Environment;
import org.thymeleaf.util.StringUtils;

import us.dot.its.jpo.ode.context.AppContext;
import us.dot.its.jpo.ode.eventlog.EventLogger;
import us.dot.its.jpo.ode.model.OdeMsgMetadata;
import us.dot.its.jpo.ode.plugin.OdePlugin;
import us.dot.its.jpo.ode.util.CommonUtils;

@ConfigurationProperties("ode")
@PropertySource("classpath:application.properties")
public class OdeProperties implements EnvironmentAware {

   private static final Logger logger = LoggerFactory.getLogger(OdeProperties.class);

   @Autowired
   private Environment env;

   /*
    * General Properties
    */
   private String version;
   private static final int OUTPUT_SCHEMA_VERSION = 6;
   private String pluginsLocations = "plugins";
   private String kafkaBrokers = null;
   private String DEFAULT_KAFKA_PORT = "9092";
   private String kafkaProducerType = AppContext.DEFAULT_KAFKA_PRODUCER_TYPE;
   private Boolean verboseJson = false;
   private String externalIpv4 = "";
   private String externalIpv6 = "";
   
   /*
    * RSU Properties
    */
   private int rsuSrmSlots = 100; // number of "store and repeat message" indicies for RSU TIMs
   private String rsuUsername = "";
   private String rsuPassword = "";
   
   /*
    * Security Services Module Properties
    */
   private String securitySvcsSignatureUri;
   private int securitySvcsPort = 8090;
   private String securitySvcsSignatureEndpoint = "sign";

   // File import properties
   private String uploadLocationRoot = "uploads";
   private String uploadLocationObuLogLog = "bsmlog";
   private Integer fileWatcherPeriod = 5; // time to wait between processing inbox directory for new files

   /*
    * USDOT Situation Data Clearinghouse (SDC)/ Situation Data Warehouse (SDW),
    * a.k.a Data Distribution System (DDS) Properties
    */
   // DDS WebSocket Properties
   private String ddsCasUrl = "https://cas.cvmvp.com/accounts/v1/tickets";
   private String ddsCasUsername = "";
   private String ddsCasPass = "";
   private String ddsWebsocketUrl = "wss://webapp.cvmvp.com/whtools/websocket";

   // IPv4 address and listening UDP port for SDC
   private String sdcIp = "104.130.170.234";// NOSONAR
   private int sdcPort = 46753;

   // Enable/disable depositing sanitized BSMs to SDC
   private boolean depositSanitizedBsmToSdc = false;
   private int serviceRespExpirationSeconds = 10;
   private int serviceResponseBufferSize = 500;
   
   /*
    * UDP Properties
    */
   private int trustRetries = 2; // if trust handshake fails, how many times to retry
   private int messagesUntilTrustReestablished = 10; // renew trust session every x messages
   
   /*
    * Kafka Topics
    * 
    */
   @Value("ode.topics.disabled")
   private String[] kafkaTopicsDisabled = {"topic.OdeBsmRxPojo", "topic.OdeBsmTxPojo", "topic.OdeBsmDuringEventPojo", "topic.OdeTimRxJson"};
   private Set<String> kafkaTopicsDisabledSet = new HashSet<String>();
   
   //BSM
   private String kafkaTopicOdeBsmPojo = "topic.OdeBsmPojo";
   private String kafkaTopicOdeBsmJson = "topic.OdeBsmJson";
   private String kafkaTopicOdeBsmRxPojo= "topic.OdeBsmRxPojo";
   private String kafkaTopicOdeBsmTxPojo= "topic.OdeBsmTxPojo";
   private String kafkaTopicOdeBsmDuringEventPojo= "topic.OdeBsmDuringEventPojo";
   private String kafkaTopicFilteredOdeBsmJson = "topic.FilteredOdeBsmJson";

   //TIM
   private String kafkaTopicOdeTimPojo = "topic.OdeTimPojo";
   private String kafkaTopicOdeTimJson = "topic.OdeTimJson";
   private String kafkaTopicOdeDNMsgJson= "topic.OdeDNMsgJson";
   private String kafkaTopicOdeDNMsgPojo= "topic.OdeDNMsgPojo";
   private String kafkaTopicOdeTimRxJson= "topic.OdeTimRxJson";
   private String kafkaTopicOdeTimBroadcastPojo= "topic.OdeTimBroadcastPojo";
   private String kafkaTopicOdeTimBroadcastJson= "topic.OdeTimBroadcastJson";
   private String kafkaTopicJ2735TimBroadcastJson= "topic.J2735TimBroadcastJson";
   private String kafkaTopicFilteredOdeTimJson = "topic.FilteredOdeTimJson";

   // DriverAlerts
   private String kafkaTopicDriverAlertJson = "topic.OdeDriverAlertJson";

   //VSD
   private String kafkaTopicVsdPojo = "topic.AsnVsdPojo";

   //ISD
   private String kafkaTopicIsdPojo = "topic.AsnIsdPojo";

   //ASN.1 CODEC
   private String kafkaTopicAsn1DecoderInput = "topic.Asn1DecoderInput";
   private String kafkaTopicAsn1DecoderOutput = "topic.Asn1DecoderOutput";
   private String kafkaTopicAsn1EncoderInput = "topic.Asn1EncoderInput";
   private String kafkaTopicAsn1EncoderOutput = "topic.Asn1EncoderOutput";

   /*
    * BSM Properties
    */
   private int bsmReceiverPort = 46800;
   private int bsmBufferSize = 500;

   /*
    * Vehicle Situation Data (VSD) Properties
    */
   private int vsdBufferSize = 500;
   private int vsdReceiverPort = 46753;
   private int vsdDepositorPort = 5555;
   private int vsdTrustport = 5556;

   /*
    * Intersection Situation Data (ISD) Properties
    */
   private int isdBufferSize = 500;
   private int isdReceiverPort = 46801;
   private int isdDepositorPort = 6666;
   private int isdTrustPort = 6667;
   private int dataReceiptBufferSize;
   private int dataReceiptExpirationSeconds;


   private int importProcessorBufferSize = OdePlugin.INPUT_STREAM_BUFFER_SIZE;


   private String hostId;
   private List<Path> uploadLocations = new ArrayList<>();

   /*
    * Security Properties
    */
   private String caCertPath;
   private String selfCertPath;
   private String selfPrivateKeyReconstructionFilePath;
   private String selfSigningPrivateKeyFilePath;

   
   private static final byte[] JPO_ODE_GROUP_ID = "jode".getBytes();


   @PostConstruct
   void initialize() {

     String pomPropsFile = "/META-INF/maven/usdot.jpo.ode/jpo-ode-svcs/pom.properties";
      try {
        InputStream resourceAsStream = this.getClass().getResourceAsStream(pomPropsFile);
        Properties properties = new Properties();
        properties.load(resourceAsStream);
        setVersion(properties.getProperty("version"));
        logger.info("groupId: {}", properties.getProperty("groupId"));
        logger.info("artifactId: {}", properties.getProperty("artifactId"));
        logger.info("version: {}", version);
        
      } catch (IOException e) {
        logger.error("Error loading properties file " + pomPropsFile, e);
      }
      
      OdeMsgMetadata.setStaticSchemaVersion(OUTPUT_SCHEMA_VERSION);
      
      uploadLocations.add(Paths.get(uploadLocationRoot));

      String hostname;
      try {
         hostname = InetAddress.getLocalHost().getHostName();
      } catch (UnknownHostException e) {
         // Let's just use a random hostname
         hostname = UUID.randomUUID().toString();
         logger.info("Unknown host error: {}, using random", e);
      }
      hostId = hostname;
      logger.info("Host ID: {}", hostId);
      EventLogger.logger.info("Initializing services on host {}", hostId);

      if (kafkaBrokers == null) {

         logger.info("ode.kafkaBrokers property not defined. Will try DOCKER_HOST_IP => {}", kafkaBrokers);

         String dockerIp = CommonUtils.getEnvironmentVariable("DOCKER_HOST_IP");
         
         if (dockerIp == null) {
            logger.warn("Neither ode.kafkaBrokers ode property nor DOCKER_HOST_IP environment variable are defined. Defaulting to localhost.");
            dockerIp = "localhost";
         }
         kafkaBrokers = dockerIp + ":" + DEFAULT_KAFKA_PORT;
         
         // URI for the security services /sign endpoint
         if (securitySvcsSignatureUri == null) {
            securitySvcsSignatureUri = "http://" + dockerIp + ":" + securitySvcsPort + "/" + securitySvcsSignatureEndpoint;
         }
      }
      
      List<String> asList = Arrays.asList(this.getKafkaTopicsDisabled());
      logger.info("Disabled Topics: {}", asList);
      kafkaTopicsDisabledSet.addAll(asList);
   }
   
   

   public String getVersion() {
     return version;
   }

   public void setVersion(String version) {
     this.version = version;
   }

  public boolean dataSigningEnabled() {
      return getSecuritySvcsSignatureUri() != null &&
            !StringUtils.isEmptyOrWhitespace(getSecuritySvcsSignatureUri()) &&
            !getSecuritySvcsSignatureUri().startsWith("UNSECURE");
   }


   public List<Path> getUploadLocations() {
      return this.uploadLocations;
   }

   public String getProperty(String key) {
      return env.getProperty(key);
   }

   public String getProperty(String key, String defaultValue) {
      return env.getProperty(key, defaultValue);
   }

   public Object getProperty(String key, int i) {
      return env.getProperty(key, Integer.class, i);
   }

   public String getHostId() {
      return hostId;
   }

   public String getPluginsLocations() {
      return pluginsLocations;
   }

   public void setPluginsLocations(String pluginsLocations) {
      this.pluginsLocations = pluginsLocations;
   }

   public String getKafkaBrokers() {
      return kafkaBrokers;
   }

   public void setKafkaBrokers(String kafkaBrokers) {
      this.kafkaBrokers = kafkaBrokers;
   }

   public String getKafkaProducerType() {
      return kafkaProducerType;
   }

   public void setKafkaProducerType(String kafkaProducerType) {
      this.kafkaProducerType = kafkaProducerType;
   }

   public Environment getEnv() {
      return env;
   }

   public void setEnv(Environment env) {
      this.env = env;
   }

   @Override
   public void setEnvironment(Environment environment) {
      env = environment;
   }

   public String getUploadLocationRoot() {
      return uploadLocationRoot;
   }

   public void setSdcIp(String sdcIp) {
      this.sdcIp = sdcIp;
   }
   
   public String getSdcIp() {
      return sdcIp;
   }

   public int getSdcPort() {
      return sdcPort;
   }

   public void setSdcPort(int sdcPort) {
      this.sdcPort = sdcPort;
   }

   public String getExternalIpv4() {
      return externalIpv4;
   }

   public void setExternalIpv4(String externalIpv4) {
      this.externalIpv4 = externalIpv4;
   }

   public String getExternalIpv6() {
      return externalIpv6;
   }

   public void setExternalIpv6(String externalIpv6) {
      this.externalIpv6 = externalIpv6;
   }

   public int getVsdDepositorPort() {
      return vsdDepositorPort;
   }

   public void setVsdDepositorPort(int vsdSenderPort) {
      this.vsdDepositorPort = vsdSenderPort;
   }

   public int getIsdReceiverPort() {
      return isdReceiverPort;
   }

   public void setIsdReceiverPort(int isdReceiverPort) {
      this.isdReceiverPort = isdReceiverPort;
   }

   public int getIsdDepositorPort() {
      return isdDepositorPort;
   }

   public void setIsdDepositorPort(int isdDepositorPort) {
      this.isdDepositorPort = isdDepositorPort;
   }

   public String getDdsCasPassword() {
      return ddsCasPass;
   }

   public void setDdsCasPassword(String ddsCasPass) {
      this.ddsCasPass = ddsCasPass;
   }

   public int getBsmReceiverPort() {
      return bsmReceiverPort;
   }

   public void setBsmReceiverPort(int bsmReceiverPort) {
      this.bsmReceiverPort = bsmReceiverPort;
   }

   public int getBsmBufferSize() {
      return bsmBufferSize;
   }

   public void setBsmBufferSize(int bsmBufferSize) {
      this.bsmBufferSize = bsmBufferSize;
   }

   public boolean getDepositSanitizedBsmToSdc() {
      return depositSanitizedBsmToSdc;
   }

   public void setDepositSanitizedBsmToSdc(boolean depositSanitizedBsmToSdc) {
      this.depositSanitizedBsmToSdc = depositSanitizedBsmToSdc;
   }

   public int getServiceRespExpirationSeconds() {
      return serviceRespExpirationSeconds;
   }

   public void setServiceRespExpirationSeconds(int serviceRespExpirationSeconds) {
      this.serviceRespExpirationSeconds = serviceRespExpirationSeconds;
   }

   public int getServiceResponseBufferSize() {
      return serviceResponseBufferSize;
   }

   public void setServiceResponseBufferSize(int serviceResponseBufferSize) {
      this.serviceResponseBufferSize = serviceResponseBufferSize;
   }

   public int getVsdTrustport() {
      return vsdTrustport;
   }

   public void setVsdTrustport(int vsdTrustport) {
      this.vsdTrustport = vsdTrustport;
   }

   public int getIsdTrustPort() {
      return isdTrustPort;
   }

   public void setIsdTrustPort(int isdTrustPort) {
      this.isdTrustPort = isdTrustPort;
   }

   public int getDataReceiptExpirationSeconds() {
      return dataReceiptExpirationSeconds;
   }

   public void setDataReceiptExpirationSeconds(int dataReceiptExpirationSeconds) {
      this.dataReceiptExpirationSeconds = dataReceiptExpirationSeconds;
   }

   public int getMessagesUntilTrustReestablished() {
      return messagesUntilTrustReestablished;
   }

   public void setMessagesUntilTrustReestablished(int messagesUntilTrustReestablished) {
      this.messagesUntilTrustReestablished = messagesUntilTrustReestablished;
   }

   public int getDataReceiptBufferSize() {
      return dataReceiptBufferSize;
   }
   
   public void setDataReceiptBufferSize(int dataReceiptBufferSize) {
      this.dataReceiptBufferSize = dataReceiptBufferSize;
   }

   public String getCaCertPath() {
      return caCertPath;
   }

   public void setCaCertPath(String caCertPath) {
      this.caCertPath = caCertPath;
   }

   public String getSelfCertPath() {
      return selfCertPath;
   }

   public void setSelfCertPath(String selfCertPath) {
      this.selfCertPath = selfCertPath;
   }

   public String getSelfPrivateKeyReconstructionFilePath() {
      return selfPrivateKeyReconstructionFilePath;
   }

   public void setSelfPrivateKeyReconstructionFilePath(String selfPrivateKeyReconstructionFilePath) {
      this.selfPrivateKeyReconstructionFilePath = selfPrivateKeyReconstructionFilePath;
   }

   public String getSelfSigningPrivateKeyFilePath() {
      return selfSigningPrivateKeyFilePath;
   }

   public void setSelfSigningPrivateKeyFilePath(String selfSigningPrivateKeyFilePath) {
      this.selfSigningPrivateKeyFilePath = selfSigningPrivateKeyFilePath;
   }

   public int getIsdBufferSize() {
      return isdBufferSize;
   }

   public void setIsdBufferSize(int isdBufferSize) {
      this.isdBufferSize = isdBufferSize;
   }

    public int getVsdBufferSize() {
        return vsdBufferSize;
    }

   public void setVsdBufferSize(int vsdBufferSize) {
      this.vsdBufferSize = vsdBufferSize;
   }

   public int getVsdReceiverPort() {
      return vsdReceiverPort;
   }

   public void setVsdReceiverPort(int vsdReceiverPort) {
      this.vsdReceiverPort = vsdReceiverPort;
   }

   public Boolean getVerboseJson() {
      return verboseJson;
   }

   public void setVerboseJson(Boolean verboseJson) {
      this.verboseJson = verboseJson;
   }

   public String getDdsCasUrl() {
      return ddsCasUrl;
   }

   public void setDdsCasUrl(String ddsCasUrl) {
      this.ddsCasUrl = ddsCasUrl;
   }

   public String getDdsCasUsername() {
      return ddsCasUsername;
   }

   public void setDdsCasUsername(String ddsCasUsername) {
      this.ddsCasUsername = ddsCasUsername;
   }

   public String getDdsWebsocketUrl() {
      return ddsWebsocketUrl;
   }

   public void setDdsWebsocketUrl(String ddsWebsocketUrl) {
      this.ddsWebsocketUrl = ddsWebsocketUrl;
   }

   public void setUploadLocationRoot(String uploadLocationRoot) {
      this.uploadLocationRoot = uploadLocationRoot;
   }

   public int getRsuSrmSlots() {
      return rsuSrmSlots;
   }

   public void setRsuSrmSlots(int rsuSrmSlots) {
      this.rsuSrmSlots = rsuSrmSlots;
   }

   public int getTrustRetries() {
      return trustRetries;
   }

   public void setTrustRetries(int trustRetries) {
      this.trustRetries = trustRetries;
   }

   public static byte[] getJpoOdeGroupId() {
      return JPO_ODE_GROUP_ID;
   }

   public int getImportProcessorBufferSize() {
        return importProcessorBufferSize;
    }

    public void setImportProcessorBufferSize(int importProcessorBufferSize) {
        this.importProcessorBufferSize = importProcessorBufferSize;
    }

    
    public String[] getKafkaTopicsDisabled() {
      return kafkaTopicsDisabled;
   }

   public void setKafkaTopicsDisabled(String[] kafkaTopicsDisabled) {
      this.kafkaTopicsDisabled = kafkaTopicsDisabled;
   }
   
   public Set<String> getKafkaTopicsDisabledSet() {
      return kafkaTopicsDisabledSet;
   }

   public void setKafkaTopicsOutputEnabledSet(Set<String> kafkaTopicsOutputEnabledSet) {
      this.kafkaTopicsDisabledSet = kafkaTopicsOutputEnabledSet;
   }

   public String getKafkaTopicIsdPojo() {
       return kafkaTopicIsdPojo;
   }

    public void setKafkaTopicIsdPojo(String kafkaTopicIsdPojo) {
       this.kafkaTopicIsdPojo = kafkaTopicIsdPojo;
    }

    public String getKafkaTopicVsdPojo() {
       return kafkaTopicVsdPojo;
    }

    public void setKafkaTopicVsdPojo(String kafkaTopicVsdPojo) {
       this.kafkaTopicVsdPojo = kafkaTopicVsdPojo;
    }

     public String getKafkaTopicFilteredOdeBsmJson() {
        return kafkaTopicFilteredOdeBsmJson;
     }

     public void setKafkaTopicFilteredOdeBsmJson(String kafkaTopicFilteredOdeBsmJson) {
        this.kafkaTopicFilteredOdeBsmJson = kafkaTopicFilteredOdeBsmJson;
     }

     public String getKafkaTopicOdeBsmPojo() {
        return kafkaTopicOdeBsmPojo;
     }

     public void setKafkaTopicOdeBsmPojo(String kafkaTopicOdeBsmPojo) {
        this.kafkaTopicOdeBsmPojo = kafkaTopicOdeBsmPojo;
     }

     public String getKafkaTopicOdeBsmJson() {
        return kafkaTopicOdeBsmJson;
     }

     public void setKafkaTopicOdeBsmJson(String kafkaTopicOdeBsmJson) {
        this.kafkaTopicOdeBsmJson = kafkaTopicOdeBsmJson;
     }

    public String getKafkaTopicAsn1DecoderInput() {
       return kafkaTopicAsn1DecoderInput;
    }

    public void setKafkaTopicAsn1DecoderInput(String kafkaTopicAsn1DecoderInput) {
       this.kafkaTopicAsn1DecoderInput = kafkaTopicAsn1DecoderInput;
    }

    public String getKafkaTopicAsn1DecoderOutput() {
       return kafkaTopicAsn1DecoderOutput;
    }

    public void setKafkaTopicAsn1DecoderOutput(String kafkaTopicAsn1DecoderOutput) {
       this.kafkaTopicAsn1DecoderOutput = kafkaTopicAsn1DecoderOutput;
    }

    public String getKafkaTopicAsn1EncoderInput() {
       return kafkaTopicAsn1EncoderInput;
    }

    public void setKafkaTopicAsn1EncoderInput(String kafkaTopicAsn1EncoderInput) {
       this.kafkaTopicAsn1EncoderInput = kafkaTopicAsn1EncoderInput;
    }

    public String getKafkaTopicAsn1EncoderOutput() {
       return kafkaTopicAsn1EncoderOutput;
    }

    public void setKafkaTopicAsn1EncoderOutput(String kafkaTopicAsn1EncoderOutput) {
       this.kafkaTopicAsn1EncoderOutput = kafkaTopicAsn1EncoderOutput;
    }

   public String getKafkaTopicOdeTimPojo() {
      return kafkaTopicOdeTimPojo;
   }

   public void setKafkaTopicOdeTimPojo(String kafkaTopicOdeTimPojo) {
      this.kafkaTopicOdeTimPojo = kafkaTopicOdeTimPojo;
   }
   public String getKafkaTopicOdeDNMsgPojo() {return kafkaTopicOdeDNMsgPojo; }

   public void setKafkaTopicOdeDNMsgPojo(String kafkaTopicOdeDNMsgPojo) {
      this.kafkaTopicOdeDNMsgPojo = kafkaTopicOdeDNMsgPojo;
   }
   public String getKafkaTopicOdeDNMsgJson() {return kafkaTopicOdeDNMsgJson; }

   public void setKafkaTopicOdeDNMsgJson(String kafkaTopicOdeDNMsgJson) {
      this.kafkaTopicOdeDNMsgJson = kafkaTopicOdeDNMsgJson;
   }

   public String getKafkaTopicOdeTimJson() {
      return kafkaTopicOdeTimJson;
   }

   public void setKafkaTopicOdeTimJson(String kafkaTopicOdeTimJson) {
      this.kafkaTopicOdeTimJson = kafkaTopicOdeTimJson;
   }

   public String getUploadLocationObuLog() {
      return uploadLocationObuLogLog;
   }

   public void setUploadLocationObuLog(String uploadLocationObuLog) {
      this.uploadLocationObuLogLog = uploadLocationObuLog;
   }

   public String getKafkaTopicOdeBsmDuringEventPojo() {
      return kafkaTopicOdeBsmDuringEventPojo;
   }

   public void setKafkaTopicOdeBsmDuringEventPojo(String kafkaTopicOdeBsmDuringEventPojo) {
      this.kafkaTopicOdeBsmDuringEventPojo = kafkaTopicOdeBsmDuringEventPojo;
   }

   public String getKafkaTopicOdeBsmRxPojo() {
      return kafkaTopicOdeBsmRxPojo;
   }

   public void setKafkaTopicOdeBsmRxPojo(String kafkaTopicOdeBsmRxPojo) {
      this.kafkaTopicOdeBsmRxPojo = kafkaTopicOdeBsmRxPojo;
   }

   public String getKafkaTopicOdeBsmTxPojo() {
      return kafkaTopicOdeBsmTxPojo;
   }

   public void setKafkaTopicOdeBsmTxPojo(String kafkaTopicOdeBsmTxPojo) {
      this.kafkaTopicOdeBsmTxPojo = kafkaTopicOdeBsmTxPojo;
   }

   public String getKafkaTopicOdeTimRxJson() {
      return kafkaTopicOdeTimRxJson;
   }

   public void setKafkaTopicOdeTimRxJson(String kafkaTopicOdeTimRxJson) {
      this.kafkaTopicOdeTimRxJson = kafkaTopicOdeTimRxJson;
   }

   public String getKafkaTopicOdeTimBroadcastPojo() {
      return kafkaTopicOdeTimBroadcastPojo;
   }

   public void setKafkaTopicOdeTimBroadcastPojo(String kafkaTopicOdeTimBroadcastPojo) {
      this.kafkaTopicOdeTimBroadcastPojo = kafkaTopicOdeTimBroadcastPojo;
   }

   public String getKafkaTopicOdeTimBroadcastJson() {
      return kafkaTopicOdeTimBroadcastJson;
   }

   public void setKafkaTopicOdeTimBroadcastJson(String kafkaTopicOdeTimBroadcastJson) {
      this.kafkaTopicOdeTimBroadcastJson = kafkaTopicOdeTimBroadcastJson;
   }

   public String getKafkaTopicJ2735TimBroadcastJson() {
      return kafkaTopicJ2735TimBroadcastJson;
   }

   public void setKafkaTopicJ2735TimBroadcastJson(String kafkaTopicJ2735TimBroadcastJson) {
      this.kafkaTopicJ2735TimBroadcastJson = kafkaTopicJ2735TimBroadcastJson;
   }

   public String getKafkaTopicFilteredOdeTimJson() {
      return kafkaTopicFilteredOdeTimJson;
   }

   public void setKafkaTopicFilteredOdeTimJson(String kafkaTopicFilteredOdeTimJson) {
      this.kafkaTopicFilteredOdeTimJson = kafkaTopicFilteredOdeTimJson;
   }

   public String getKafkaTopicDriverAlertJson() {
      return kafkaTopicDriverAlertJson;
   }

   public void setKafkaTopicDriverAlertJson(String kafkaTopicDriverAlertJson) {
      this.kafkaTopicDriverAlertJson = kafkaTopicDriverAlertJson;
   }

   public Integer getFileWatcherPeriod() {
      return fileWatcherPeriod;
   }

   public void setFileWatcherPeriod(Integer fileWatcherPeriod) {
      this.fileWatcherPeriod = fileWatcherPeriod;
   }

   public String getSecuritySvcsSignatureUri() {
      return securitySvcsSignatureUri;
   }

   public void setSecuritySvcsSignatureUri(String securitySvcsSignatureUri) {
      this.securitySvcsSignatureUri = securitySvcsSignatureUri;
   }

<<<<<<< HEAD
}
=======
   public String getRsuUsername() {
      return rsuUsername;
   }

   public void setRsuUsername(String rsuUsername) {
      this.rsuUsername = rsuUsername;
   }

   public String getRsuPassword() {
      return rsuPassword;
   }

   public void setRsuPassword(String rsuPassword) {
      this.rsuPassword = rsuPassword;
   }

   }
>>>>>>> 05d5ecdb
<|MERGE_RESOLUTION|>--- conflicted
+++ resolved
@@ -792,12 +792,9 @@
       this.securitySvcsSignatureUri = securitySvcsSignatureUri;
    }
 
-<<<<<<< HEAD
-}
-=======
    public String getRsuUsername() {
       return rsuUsername;
-   }
+}
 
    public void setRsuUsername(String rsuUsername) {
       this.rsuUsername = rsuUsername;
@@ -811,5 +808,4 @@
       this.rsuPassword = rsuPassword;
    }
 
-   }
->>>>>>> 05d5ecdb
+   }