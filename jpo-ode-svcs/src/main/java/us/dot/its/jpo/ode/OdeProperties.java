/*******************************************************************************
 * Copyright 2018 572682
 * 
 * Licensed under the Apache License, Version 2.0 (the "License"); you may not
 * use this file except in compliance with the License.  You may obtain a copy
 * of the License at
 * 
 *   http://www.apache.org/licenses/LICENSE-2.0
 * 
 * Unless required by applicable law or agreed to in writing, software
 * distributed under the License is distributed on an "AS IS" BASIS, WITHOUT
 * WARRANTIES OR CONDITIONS OF ANY KIND, either express or implied.  See the
 * License for the specific language governing permissions and limitations under
 * the License.
 ******************************************************************************/
package us.dot.its.jpo.ode;

import java.io.IOException;
import java.io.InputStream;
import java.net.InetAddress;
import java.net.UnknownHostException;
import java.nio.file.Path;
import java.nio.file.Paths;
import java.util.ArrayList;
import java.util.Arrays;
import java.util.HashSet;
import java.util.List;
import java.util.Properties;
import java.util.Set;
import java.util.UUID;

import javax.annotation.PostConstruct;

import org.slf4j.Logger;
import org.slf4j.LoggerFactory;
import org.springframework.beans.factory.annotation.Autowired;
import org.springframework.beans.factory.annotation.Value;
import org.springframework.boot.context.properties.ConfigurationProperties;
import org.springframework.context.EnvironmentAware;
import org.springframework.context.annotation.PropertySource;
import org.springframework.core.env.Environment;
import org.thymeleaf.util.StringUtils;

import us.dot.its.jpo.ode.context.AppContext;
import us.dot.its.jpo.ode.eventlog.EventLogger;
import us.dot.its.jpo.ode.model.OdeMsgMetadata;
import us.dot.its.jpo.ode.plugin.OdePlugin;
import us.dot.its.jpo.ode.util.CommonUtils;

@ConfigurationProperties("ode")
@PropertySource("classpath:application.properties")
public class OdeProperties implements EnvironmentAware {

   private static final Logger logger = LoggerFactory.getLogger(OdeProperties.class);

   @Autowired
   private Environment env;

   /*
    * General Properties
    */
   private String version;
   public static final int OUTPUT_SCHEMA_VERSION = 6;
   private String pluginsLocations = "plugins";
   private String kafkaBrokers = null;
   private static final String DEFAULT_KAFKA_PORT = "9092";
   private String kafkaProducerType = AppContext.DEFAULT_KAFKA_PRODUCER_TYPE;
   private Boolean verboseJson = false;
   private int importProcessorBufferSize = OdePlugin.INPUT_STREAM_BUFFER_SIZE;
   private String hostId;
   private List<Path> uploadLocations = new ArrayList<>();

   /*
    * RSU Properties
    */
   private int rsuSrmSlots = 100; // number of "store and repeat message" indicies for RSU TIMs
   private String rsuUsername = "";
   private String rsuPassword = "";

   /*
    * Security Services Module Properties
    */
   private String securitySvcsSignatureUri;
   private int securitySvcsPort = 8090;
   private String securitySvcsSignatureEndpoint = "sign";

   // File import properties
   private String uploadLocationRoot = "uploads";
   private String uploadLocationObuLogLog = "bsmlog";
   private Integer fileWatcherPeriod = 5; // time to wait between processing inbox directory for new files

   /*
    * USDOT Situation Data Clearinghouse (SDC)/ Situation Data Warehouse (SDW),
    * a.k.a Data Distribution System (DDS) Properties
    */
   // DDS WebSocket Properties
   private String ddsCasUrl = "https://cas.cvmvp.com/accounts/v1/tickets";
   private String ddsCasUsername = "";
   private String ddsCasPass = "";
   private String ddsWebsocketUrl = "wss://webapp.cvmvp.com/whtools/websocket";

   // Enable/disable depositing SDW messages over Websocket(true) or REST(false)
   @Value("${ode.depositSdwMessagesOverWebsocket:false}")
   private boolean depositSdwMessagesOverWebsocket = false;

   /*
    * UDP Properties
    */
   private int trustRetries = 2; // if trust handshake fails, how many times to retry
   private int messagesUntilTrustReestablished = 10; // renew trust session every x messages

   /*
    * Kafka Topics
    * 
    */
   private String[] kafkaTopicsDisabled = {
         // disable all POJO topics by default except "topic.OdeBsmPojo". Never
         // "topic.OdeBsmPojo because that's the only way to get data into
         // "topic.OdeBsmJson
         "topic.OdeBsmRxPojo", "topic.OdeBsmTxPojo", "topic.OdeBsmDuringEventPojo", "topic.OdeTimBroadcastPojo" };
   private Set<String> kafkaTopicsDisabledSet = new HashSet<>();

   // BSM
   private String kafkaTopicOdeBsmPojo = "topic.OdeBsmPojo";
   private String kafkaTopicOdeBsmJson = "topic.OdeBsmJson";
   private String kafkaTopicOdeBsmRxPojo = "topic.OdeBsmRxPojo";
   private String kafkaTopicOdeBsmTxPojo = "topic.OdeBsmTxPojo";
   private String kafkaTopicOdeBsmDuringEventPojo = "topic.OdeBsmDuringEventPojo";
   private String kafkaTopicFilteredOdeBsmJson = "topic.FilteredOdeBsmJson";
<<<<<<< HEAD
   private int bsmReceiverPort = 46800;
   private int bsmBufferSize = 500;
=======
   private String kafkaTopicOdeRawEncodedMessageJson = "topic.OdeRawEncodedMessageJson";
>>>>>>> eb0d02ab

   // TIM
   private String kafkaTopicOdeTimJson = "topic.OdeTimJson";
   private String kafkaTopicOdeDNMsgJson = "topic.OdeDNMsgJson";
   private String kafkaTopicOdeTimRxJson = "topic.OdeTimRxJson";
   private String kafkaTopicOdeTimBroadcastPojo = "topic.OdeTimBroadcastPojo";
   private String kafkaTopicOdeTimBroadcastJson = "topic.OdeTimBroadcastJson";
   private String kafkaTopicJ2735TimBroadcastJson = "topic.J2735TimBroadcastJson";
   private String kafkaTopicFilteredOdeTimJson = "topic.FilteredOdeTimJson";

   // DriverAlerts
   private String kafkaTopicDriverAlertJson = "topic.OdeDriverAlertJson";

   // ASN.1 CODEC
   private String kafkaTopicAsn1DecoderInput = "topic.Asn1DecoderInput";
   private String kafkaTopicAsn1DecoderOutput = "topic.Asn1DecoderOutput";
   private String kafkaTopicAsn1EncoderInput = "topic.Asn1EncoderInput";
   private String kafkaTopicAsn1EncoderOutput = "topic.Asn1EncoderOutput";

   // SDW Depositor Module
   private String kafkaTopicSdwDepositorInput = "topic.SDWDepositorInput";

   //Signed Tim with expiration
   private String kafkaTopicSignedOdeTimJsonExpiration = "topic.OdeTIMCertExpirationTimeJson";
   /*
    * Security Properties
    */
   private String caCertPath;
   private String selfCertPath;
   private String selfPrivateKeyReconstructionFilePath;
   private String selfSigningPrivateKeyFilePath;

   private static final byte[] JPO_ODE_GROUP_ID = "jode".getBytes();

   @PostConstruct
   void initialize() {

      String pomPropsFile = "/META-INF/maven/usdot.jpo.ode/jpo-ode-svcs/pom.properties";
      try {
         InputStream resourceAsStream = this.getClass().getResourceAsStream(pomPropsFile);
         Properties properties = new Properties();
         properties.load(resourceAsStream);
         setVersion(properties.getProperty("version"));
         logger.info("groupId: {}", properties.getProperty("groupId"));
         logger.info("artifactId: {}", properties.getProperty("artifactId"));
         logger.info("version: {}", version);

      } catch (IOException e) {
         logger.error("Error loading properties file " + pomPropsFile, e);
      }

      OdeMsgMetadata.setStaticSchemaVersion(OUTPUT_SCHEMA_VERSION);

      uploadLocations.add(Paths.get(uploadLocationRoot));

      String hostname;
      try {
         hostname = InetAddress.getLocalHost().getHostName();
      } catch (UnknownHostException e) {
         // Let's just use a random hostname
         hostname = UUID.randomUUID().toString();
         logger.info("Unknown host error: {}, using random", e);
      }
      hostId = hostname;
      logger.info("Host ID: {}", hostId);
      EventLogger.logger.info("Initializing services on host {}", hostId);

      if (kafkaBrokers == null) {

         logger.info("ode.kafkaBrokers property not defined. Will try DOCKER_HOST_IP => {}", kafkaBrokers);

         String dockerIp = CommonUtils.getEnvironmentVariable("DOCKER_HOST_IP");

         if (dockerIp == null) {
            logger.warn(
                  "Neither ode.kafkaBrokers ode property nor DOCKER_HOST_IP environment variable are defined. Defaulting to localhost.");
            dockerIp = "localhost";
         }
         kafkaBrokers = dockerIp + ":" + DEFAULT_KAFKA_PORT;

         // URI for the security services /sign endpoint
         if (securitySvcsSignatureUri == null) {
            securitySvcsSignatureUri = "http://" + dockerIp + ":" + securitySvcsPort + "/"
                  + securitySvcsSignatureEndpoint;
         }
      }

      List<String> asList = Arrays.asList(this.getKafkaTopicsDisabled());
      logger.info("Disabled Topics: {}", asList);
      kafkaTopicsDisabledSet.addAll(asList);
   }

   
   public String getVersion() {
      return version;
   }

   public void setVersion(String version) {
      this.version = version;
   }

   public boolean dataSigningEnabled() {
      return getSecuritySvcsSignatureUri() != null && !StringUtils.isEmptyOrWhitespace(getSecuritySvcsSignatureUri())
            && !getSecuritySvcsSignatureUri().startsWith("UNSECURE");
   }

   public List<Path> getUploadLocations() {
      return this.uploadLocations;
   }

   public String getProperty(String key) {
      return env.getProperty(key);
   }

   public String getProperty(String key, String defaultValue) {
      return env.getProperty(key, defaultValue);
   }

   public Object getProperty(String key, int i) {
      return env.getProperty(key, Integer.class, i);
   }

   public String getHostId() {
      return hostId;
   }

   public String getPluginsLocations() {
      return pluginsLocations;
   }

   public void setPluginsLocations(String pluginsLocations) {
      this.pluginsLocations = pluginsLocations;
   }

   public String getKafkaBrokers() {
      return kafkaBrokers;
   }

   public void setKafkaBrokers(String kafkaBrokers) {
      this.kafkaBrokers = kafkaBrokers;
   }

   public String getKafkaProducerType() {
      return kafkaProducerType;
   }

   public void setKafkaProducerType(String kafkaProducerType) {
      this.kafkaProducerType = kafkaProducerType;
   }

   public Environment getEnv() {
      return env;
   }

   public void setEnv(Environment env) {
      this.env = env;
   }

   @Override
   public void setEnvironment(Environment environment) {
      env = environment;
   }

   public String getUploadLocationRoot() {
      return uploadLocationRoot;
   }

   public String getDdsCasPassword() {
      return ddsCasPass;
   }

   public void setDdsCasPassword(String ddsCasPass) {
      this.ddsCasPass = ddsCasPass;
   }

   public int getMessagesUntilTrustReestablished() {
      return messagesUntilTrustReestablished;
   }

   public void setMessagesUntilTrustReestablished(int messagesUntilTrustReestablished) {
      this.messagesUntilTrustReestablished = messagesUntilTrustReestablished;
   }

   public String getCaCertPath() {
      return caCertPath;
   }

   public void setCaCertPath(String caCertPath) {
      this.caCertPath = caCertPath;
   }

   public String getSelfCertPath() {
      return selfCertPath;
   }

   public void setSelfCertPath(String selfCertPath) {
      this.selfCertPath = selfCertPath;
   }

   public String getSelfPrivateKeyReconstructionFilePath() {
      return selfPrivateKeyReconstructionFilePath;
   }

   public void setSelfPrivateKeyReconstructionFilePath(String selfPrivateKeyReconstructionFilePath) {
      this.selfPrivateKeyReconstructionFilePath = selfPrivateKeyReconstructionFilePath;
   }

   public String getSelfSigningPrivateKeyFilePath() {
      return selfSigningPrivateKeyFilePath;
   }

   public void setSelfSigningPrivateKeyFilePath(String selfSigningPrivateKeyFilePath) {
      this.selfSigningPrivateKeyFilePath = selfSigningPrivateKeyFilePath;
   }

   public Boolean getVerboseJson() {
      return verboseJson;
   }

   public void setVerboseJson(Boolean verboseJson) {
      this.verboseJson = verboseJson;
   }

   public int getBsmReceiverPort() {
      return bsmReceiverPort;
   }

   public void setBsmReceiverPort(int bsmReceiverPort) {
      this.bsmReceiverPort = bsmReceiverPort;
   }

   public int getBsmBufferSize() {
      return bsmBufferSize;
   }

   public void setBsmBufferSize(int bsmBufferSize) {
      this.bsmBufferSize = bsmBufferSize;
   }

   public String getDdsCasUrl() {
      return ddsCasUrl;
   }

   public void setDdsCasUrl(String ddsCasUrl) {
      this.ddsCasUrl = ddsCasUrl;
   }

   public String getDdsCasUsername() {
      return ddsCasUsername;
   }

   public void setDdsCasUsername(String ddsCasUsername) {
      this.ddsCasUsername = ddsCasUsername;
   }

   public String getDdsWebsocketUrl() {
      return ddsWebsocketUrl;
   }

   public void setDdsWebsocketUrl(String ddsWebsocketUrl) {
      this.ddsWebsocketUrl = ddsWebsocketUrl;
   }

   public void setUploadLocationRoot(String uploadLocationRoot) {
      this.uploadLocationRoot = uploadLocationRoot;
   }

   public int getRsuSrmSlots() {
      return rsuSrmSlots;
   }

   public void setRsuSrmSlots(int rsuSrmSlots) {
      this.rsuSrmSlots = rsuSrmSlots;
   }

   public int getTrustRetries() {
      return trustRetries;
   }

   public void setTrustRetries(int trustRetries) {
      this.trustRetries = trustRetries;
   }

   public static byte[] getJpoOdeGroupId() {
      return JPO_ODE_GROUP_ID;
   }

   public int getImportProcessorBufferSize() {
      return importProcessorBufferSize;
   }

   public void setImportProcessorBufferSize(int importProcessorBufferSize) {
      this.importProcessorBufferSize = importProcessorBufferSize;
   }

   public String[] getKafkaTopicsDisabled() {
      return kafkaTopicsDisabled;
   }

   public void setKafkaTopicsDisabled(String[] kafkaTopicsDisabled) {
      this.kafkaTopicsDisabled = kafkaTopicsDisabled;
   }

   public Set<String> getKafkaTopicsDisabledSet() {
      return kafkaTopicsDisabledSet;
   }

   public void setKafkaTopicsDisabledSet(Set<String> kafkaTopicsDisabledSet) {
      this.kafkaTopicsDisabledSet = kafkaTopicsDisabledSet;
   }

   public String getKafkaTopicFilteredOdeBsmJson() {
      return kafkaTopicFilteredOdeBsmJson;
   }

   public void setKafkaTopicFilteredOdeBsmJson(String kafkaTopicFilteredOdeBsmJson) {
      this.kafkaTopicFilteredOdeBsmJson = kafkaTopicFilteredOdeBsmJson;
   }

   public String getKafkaTopicOdeBsmPojo() {
      return kafkaTopicOdeBsmPojo;
   }

   public void setKafkaTopicOdeBsmPojo(String kafkaTopicOdeBsmPojo) {
      this.kafkaTopicOdeBsmPojo = kafkaTopicOdeBsmPojo;
   }

   public String getKafkaTopicOdeBsmJson() {
      return kafkaTopicOdeBsmJson;
   }

   public void setKafkaTopicOdeBsmJson(String kafkaTopicOdeBsmJson) {
      this.kafkaTopicOdeBsmJson = kafkaTopicOdeBsmJson;
   }

   public String getKafkaTopicAsn1DecoderInput() {
      return kafkaTopicAsn1DecoderInput;
   }

   public void setKafkaTopicAsn1DecoderInput(String kafkaTopicAsn1DecoderInput) {
      this.kafkaTopicAsn1DecoderInput = kafkaTopicAsn1DecoderInput;
   }

   public String getKafkaTopicAsn1DecoderOutput() {
      return kafkaTopicAsn1DecoderOutput;
   }

   public void setKafkaTopicAsn1DecoderOutput(String kafkaTopicAsn1DecoderOutput) {
      this.kafkaTopicAsn1DecoderOutput = kafkaTopicAsn1DecoderOutput;
   }

   public String getKafkaTopicAsn1EncoderInput() {
      return kafkaTopicAsn1EncoderInput;
   }

   public void setKafkaTopicAsn1EncoderInput(String kafkaTopicAsn1EncoderInput) {
      this.kafkaTopicAsn1EncoderInput = kafkaTopicAsn1EncoderInput;
   }

   public String getKafkaTopicAsn1EncoderOutput() {
      return kafkaTopicAsn1EncoderOutput;
   }

   public void setKafkaTopicAsn1EncoderOutput(String kafkaTopicAsn1EncoderOutput) {
      this.kafkaTopicAsn1EncoderOutput = kafkaTopicAsn1EncoderOutput;
   }

   public String getKafkaTopicOdeDNMsgJson() {
      return kafkaTopicOdeDNMsgJson;
   }

   public void setKafkaTopicOdeDNMsgJson(String kafkaTopicOdeDNMsgJson) {
      this.kafkaTopicOdeDNMsgJson = kafkaTopicOdeDNMsgJson;
   }

   public String getKafkaTopicOdeTimJson() {
      return kafkaTopicOdeTimJson;
   }

   public void setKafkaTopicOdeTimJson(String kafkaTopicOdeTimJson) {
      this.kafkaTopicOdeTimJson = kafkaTopicOdeTimJson;
   }

   public String getUploadLocationObuLog() {
      return uploadLocationObuLogLog;
   }

   public void setUploadLocationObuLog(String uploadLocationObuLog) {
      this.uploadLocationObuLogLog = uploadLocationObuLog;
   }

   public String getKafkaTopicOdeBsmDuringEventPojo() {
      return kafkaTopicOdeBsmDuringEventPojo;
   }

   public void setKafkaTopicOdeBsmDuringEventPojo(String kafkaTopicOdeBsmDuringEventPojo) {
      this.kafkaTopicOdeBsmDuringEventPojo = kafkaTopicOdeBsmDuringEventPojo;
   }

   public String getKafkaTopicOdeBsmRxPojo() {
      return kafkaTopicOdeBsmRxPojo;
   }

   public void setKafkaTopicOdeBsmRxPojo(String kafkaTopicOdeBsmRxPojo) {
      this.kafkaTopicOdeBsmRxPojo = kafkaTopicOdeBsmRxPojo;
   }

   public String getKafkaTopicOdeBsmTxPojo() {
      return kafkaTopicOdeBsmTxPojo;
   }

   public void setKafkaTopicOdeBsmTxPojo(String kafkaTopicOdeBsmTxPojo) {
      this.kafkaTopicOdeBsmTxPojo = kafkaTopicOdeBsmTxPojo;
   }

   public String getKafkaTopicOdeTimRxJson() {
      return kafkaTopicOdeTimRxJson;
   }

   public void setKafkaTopicOdeTimRxJson(String kafkaTopicOdeTimRxJson) {
      this.kafkaTopicOdeTimRxJson = kafkaTopicOdeTimRxJson;
   }

   public String getKafkaTopicOdeTimBroadcastPojo() {
      return kafkaTopicOdeTimBroadcastPojo;
   }

   public void setKafkaTopicOdeTimBroadcastPojo(String kafkaTopicOdeTimBroadcastPojo) {
      this.kafkaTopicOdeTimBroadcastPojo = kafkaTopicOdeTimBroadcastPojo;
   }

   public String getKafkaTopicOdeTimBroadcastJson() {
      return kafkaTopicOdeTimBroadcastJson;
   }

   public void setKafkaTopicOdeTimBroadcastJson(String kafkaTopicOdeTimBroadcastJson) {
      this.kafkaTopicOdeTimBroadcastJson = kafkaTopicOdeTimBroadcastJson;
   }

   public String getKafkaTopicJ2735TimBroadcastJson() {
      return kafkaTopicJ2735TimBroadcastJson;
   }

   public void setKafkaTopicJ2735TimBroadcastJson(String kafkaTopicJ2735TimBroadcastJson) {
      this.kafkaTopicJ2735TimBroadcastJson = kafkaTopicJ2735TimBroadcastJson;
   }

   public String getKafkaTopicFilteredOdeTimJson() {
      return kafkaTopicFilteredOdeTimJson;
   }

   public void setKafkaTopicFilteredOdeTimJson(String kafkaTopicFilteredOdeTimJson) {
      this.kafkaTopicFilteredOdeTimJson = kafkaTopicFilteredOdeTimJson;
   }

   public String getKafkaTopicDriverAlertJson() {
      return kafkaTopicDriverAlertJson;
   }

   public void setKafkaTopicDriverAlertJson(String kafkaTopicDriverAlertJson) {
      this.kafkaTopicDriverAlertJson = kafkaTopicDriverAlertJson;
   }

   public Integer getFileWatcherPeriod() {
      return fileWatcherPeriod;
   }

   public void setFileWatcherPeriod(Integer fileWatcherPeriod) {
      this.fileWatcherPeriod = fileWatcherPeriod;
   }

   public String getSecuritySvcsSignatureUri() {
      return securitySvcsSignatureUri;
   }

   public void setSecuritySvcsSignatureUri(String securitySvcsSignatureUri) {
      this.securitySvcsSignatureUri = securitySvcsSignatureUri;
   }

   public String getRsuUsername() {
      return rsuUsername;
   }

   public void setRsuUsername(String rsuUsername) {
      this.rsuUsername = rsuUsername;
   }

   public String getRsuPassword() {
      return rsuPassword;
   }

   public void setRsuPassword(String rsuPassword) {
      this.rsuPassword = rsuPassword;
   }

   public String getKafkaTopicSdwDepositorInput() {
      return kafkaTopicSdwDepositorInput;
   }

   public void setKafkaTopicSdwDepositorInput(String kafkaTopicSdwDepositorInput) {
      this.kafkaTopicSdwDepositorInput = kafkaTopicSdwDepositorInput;
   }

   public boolean shouldDepositSdwMessagesOverWebsocket() {
      return depositSdwMessagesOverWebsocket;
   }

   public void setDepositSdwMessagesOverWebsocket(boolean depositSdwMessagesOverWebsocket) {
      this.depositSdwMessagesOverWebsocket = depositSdwMessagesOverWebsocket;
   }
   public String getKafkaTopicSignedOdeTimJsonExpiration() {
      return kafkaTopicSignedOdeTimJsonExpiration;
   }
   public void setKafkaTopicSignedOdeTimJsonExpiration(String kafkaTopicSignedOdeTimJsonExpiration) {
      this.kafkaTopicSignedOdeTimJsonExpiration = kafkaTopicSignedOdeTimJsonExpiration;
   }

   public String getKafkaTopicOdeRawEncodedMessageJson() {
      return kafkaTopicOdeRawEncodedMessageJson;
   }

   public void setKafkaTopicOdeRawEncodedMessageJson(String kafkaTopicOdeRawEncodedMessageJson) {
      this.kafkaTopicOdeRawEncodedMessageJson = kafkaTopicOdeRawEncodedMessageJson;
   }
   
}<|MERGE_RESOLUTION|>--- conflicted
+++ resolved
@@ -127,12 +127,9 @@
    private String kafkaTopicOdeBsmTxPojo = "topic.OdeBsmTxPojo";
    private String kafkaTopicOdeBsmDuringEventPojo = "topic.OdeBsmDuringEventPojo";
    private String kafkaTopicFilteredOdeBsmJson = "topic.FilteredOdeBsmJson";
-<<<<<<< HEAD
+   private String kafkaTopicOdeRawEncodedMessageJson = "topic.OdeRawEncodedMessageJson";
    private int bsmReceiverPort = 46800;
    private int bsmBufferSize = 500;
-=======
-   private String kafkaTopicOdeRawEncodedMessageJson = "topic.OdeRawEncodedMessageJson";
->>>>>>> eb0d02ab
 
    // TIM
    private String kafkaTopicOdeTimJson = "topic.OdeTimJson";
