package us.dot.its.jpo.ode.coder;

import us.dot.its.jpo.ode.importer.parser.RxMsgFileParser;
import us.dot.its.jpo.ode.importer.parser.TimLogFileParser;
<<<<<<< HEAD
=======
import us.dot.its.jpo.ode.importer.parser.TimLogLocation;
import us.dot.its.jpo.ode.j2735.J2735;
import us.dot.its.jpo.ode.j2735.dsrc.BasicSafetyMessage;
import us.dot.its.jpo.ode.j2735.dsrc.MessageFrame;
import us.dot.its.jpo.ode.j2735.dsrc.TravelerInformation;
import us.dot.its.jpo.ode.model.OdeBsmPayload;
import us.dot.its.jpo.ode.model.OdeData;
>>>>>>> 241caa83
import us.dot.its.jpo.ode.model.OdeLogMsgMetadataLocation;
import us.dot.its.jpo.ode.model.ReceivedMessageDetails;
<<<<<<< HEAD
import us.dot.its.jpo.ode.plugin.j2735.DsrcPosition3D;
import us.dot.its.jpo.ode.plugin.j2735.builders.AngleBuilder;
import us.dot.its.jpo.ode.plugin.j2735.builders.SpeedOrVelocityBuilder;
=======
import us.dot.its.jpo.ode.model.SerialId;
import us.dot.its.jpo.ode.plugin.j2735.builders.ElevationBuilder;
import us.dot.its.jpo.ode.plugin.j2735.builders.HeadingBuilder;
import us.dot.its.jpo.ode.plugin.j2735.builders.LatitudeBuilder;
import us.dot.its.jpo.ode.plugin.j2735.builders.LongitudeBuilder;
import us.dot.its.jpo.ode.plugin.j2735.builders.SpeedOrVelocityBuilder;
import us.dot.its.jpo.ode.plugin.j2735.oss.Oss1609dot2Coder;
import us.dot.its.jpo.ode.plugin.j2735.oss.OssBsm;
import us.dot.its.jpo.ode.plugin.j2735.oss.OssJ2735Coder;
import us.dot.its.jpo.ode.plugin.j2735.oss.OssMessageFrame.OssMessageFrameException;
import us.dot.its.jpo.ode.plugin.j2735.oss.OssTravelerInformation;
import us.dot.its.jpo.ode.security.SecurityManager;
import us.dot.its.jpo.ode.security.SecurityManager.SecurityManagerException;
import us.dot.its.jpo.ode.util.DateTimeUtils;
>>>>>>> 241caa83

public class TimDecoderHelper {
   public TimDecoderHelper() {
   }

   public static ReceivedMessageDetails buildReceivedMessageDetails(TimLogFileParser fileParser) {
      TimLogLocation locationDetails = ((TimLogFileParser) fileParser).getLocation();
      ReceivedMessageDetails timSpecificMetadata = new ReceivedMessageDetails(
<<<<<<< HEAD
            new OdeLogMsgMetadataLocation(new DsrcPosition3D(
                     Long.valueOf(fileParser.getLocation().getLatitude()),
                     Long.valueOf(fileParser.getLocation().getLongitude()),
                     Long.valueOf(fileParser.getLocation().getElevation())
                  ),
                  SpeedOrVelocityBuilder.genericSpeedOrVelocity(fileParser.getLocation().getSpeed()).toString(),
                  AngleBuilder.longToDecimal(fileParser.getLocation().getHeading()).toString()), null);
=======
            new OdeLogMsgMetadataLocation(
               LatitudeBuilder.genericLatitude(locationDetails.getLatitude()).toString(),
               LongitudeBuilder.genericLongitude(locationDetails.getLongitude()).toString(),
               ElevationBuilder.genericElevation(locationDetails.getElevation()).toString(),
               SpeedOrVelocityBuilder.genericSpeedOrVelocity(locationDetails.getSpeed()).toString(),
               HeadingBuilder.genericHeading(locationDetails.getHeading()).toString()
                  ), null);
>>>>>>> 241caa83
      
      if (fileParser instanceof RxMsgFileParser) {
         timSpecificMetadata.setRxSource( ((RxMsgFileParser) fileParser).getRxSource());
      }
      return timSpecificMetadata; 
    }
}<|MERGE_RESOLUTION|>--- conflicted
+++ resolved
@@ -2,38 +2,14 @@
 
 import us.dot.its.jpo.ode.importer.parser.RxMsgFileParser;
 import us.dot.its.jpo.ode.importer.parser.TimLogFileParser;
-<<<<<<< HEAD
-=======
 import us.dot.its.jpo.ode.importer.parser.TimLogLocation;
-import us.dot.its.jpo.ode.j2735.J2735;
-import us.dot.its.jpo.ode.j2735.dsrc.BasicSafetyMessage;
-import us.dot.its.jpo.ode.j2735.dsrc.MessageFrame;
-import us.dot.its.jpo.ode.j2735.dsrc.TravelerInformation;
-import us.dot.its.jpo.ode.model.OdeBsmPayload;
-import us.dot.its.jpo.ode.model.OdeData;
->>>>>>> 241caa83
 import us.dot.its.jpo.ode.model.OdeLogMsgMetadataLocation;
 import us.dot.its.jpo.ode.model.ReceivedMessageDetails;
-<<<<<<< HEAD
-import us.dot.its.jpo.ode.plugin.j2735.DsrcPosition3D;
-import us.dot.its.jpo.ode.plugin.j2735.builders.AngleBuilder;
-import us.dot.its.jpo.ode.plugin.j2735.builders.SpeedOrVelocityBuilder;
-=======
-import us.dot.its.jpo.ode.model.SerialId;
 import us.dot.its.jpo.ode.plugin.j2735.builders.ElevationBuilder;
 import us.dot.its.jpo.ode.plugin.j2735.builders.HeadingBuilder;
 import us.dot.its.jpo.ode.plugin.j2735.builders.LatitudeBuilder;
 import us.dot.its.jpo.ode.plugin.j2735.builders.LongitudeBuilder;
 import us.dot.its.jpo.ode.plugin.j2735.builders.SpeedOrVelocityBuilder;
-import us.dot.its.jpo.ode.plugin.j2735.oss.Oss1609dot2Coder;
-import us.dot.its.jpo.ode.plugin.j2735.oss.OssBsm;
-import us.dot.its.jpo.ode.plugin.j2735.oss.OssJ2735Coder;
-import us.dot.its.jpo.ode.plugin.j2735.oss.OssMessageFrame.OssMessageFrameException;
-import us.dot.its.jpo.ode.plugin.j2735.oss.OssTravelerInformation;
-import us.dot.its.jpo.ode.security.SecurityManager;
-import us.dot.its.jpo.ode.security.SecurityManager.SecurityManagerException;
-import us.dot.its.jpo.ode.util.DateTimeUtils;
->>>>>>> 241caa83
 
 public class TimDecoderHelper {
    public TimDecoderHelper() {
@@ -42,15 +18,6 @@
    public static ReceivedMessageDetails buildReceivedMessageDetails(TimLogFileParser fileParser) {
       TimLogLocation locationDetails = ((TimLogFileParser) fileParser).getLocation();
       ReceivedMessageDetails timSpecificMetadata = new ReceivedMessageDetails(
-<<<<<<< HEAD
-            new OdeLogMsgMetadataLocation(new DsrcPosition3D(
-                     Long.valueOf(fileParser.getLocation().getLatitude()),
-                     Long.valueOf(fileParser.getLocation().getLongitude()),
-                     Long.valueOf(fileParser.getLocation().getElevation())
-                  ),
-                  SpeedOrVelocityBuilder.genericSpeedOrVelocity(fileParser.getLocation().getSpeed()).toString(),
-                  AngleBuilder.longToDecimal(fileParser.getLocation().getHeading()).toString()), null);
-=======
             new OdeLogMsgMetadataLocation(
                LatitudeBuilder.genericLatitude(locationDetails.getLatitude()).toString(),
                LongitudeBuilder.genericLongitude(locationDetails.getLongitude()).toString(),
@@ -58,7 +25,6 @@
                SpeedOrVelocityBuilder.genericSpeedOrVelocity(locationDetails.getSpeed()).toString(),
                HeadingBuilder.genericHeading(locationDetails.getHeading()).toString()
                   ), null);
->>>>>>> 241caa83
       
       if (fileParser instanceof RxMsgFileParser) {
          timSpecificMetadata.setRxSource( ((RxMsgFileParser) fileParser).getRxSource());
