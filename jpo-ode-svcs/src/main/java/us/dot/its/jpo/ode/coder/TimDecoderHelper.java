package us.dot.its.jpo.ode.coder;

import us.dot.its.jpo.ode.importer.parser.RxMsgFileParser;
import us.dot.its.jpo.ode.importer.parser.TimLogFileParser;
import us.dot.its.jpo.ode.importer.parser.TimLogLocation;
<<<<<<< HEAD
import us.dot.its.jpo.ode.model.OdeLogMsgMetadataLocation;
import us.dot.its.jpo.ode.model.ReceivedMessageDetails;
=======
import us.dot.its.jpo.ode.j2735.J2735;
import us.dot.its.jpo.ode.j2735.dsrc.BasicSafetyMessage;
import us.dot.its.jpo.ode.j2735.dsrc.MessageFrame;
import us.dot.its.jpo.ode.j2735.dsrc.TravelerInformation;
import us.dot.its.jpo.ode.model.OdeBsmPayload;
import us.dot.its.jpo.ode.model.OdeData;
import us.dot.its.jpo.ode.model.OdeLogMetadata.SecurityResultCode;
import us.dot.its.jpo.ode.model.OdeLogMetadataReceived;
import us.dot.its.jpo.ode.model.OdeLogMsgMetadataLocation;
import us.dot.its.jpo.ode.model.OdeMsgMetadata.GeneratedBy;
import us.dot.its.jpo.ode.model.OdeTimData;
import us.dot.its.jpo.ode.model.OdeTimPayload;
import us.dot.its.jpo.ode.model.ReceivedMessageDetails;
import us.dot.its.jpo.ode.model.RxSource;
import us.dot.its.jpo.ode.model.SerialId;
>>>>>>> 55b14974
import us.dot.its.jpo.ode.plugin.j2735.builders.ElevationBuilder;
import us.dot.its.jpo.ode.plugin.j2735.builders.HeadingBuilder;
import us.dot.its.jpo.ode.plugin.j2735.builders.LatitudeBuilder;
import us.dot.its.jpo.ode.plugin.j2735.builders.LongitudeBuilder;
import us.dot.its.jpo.ode.plugin.j2735.builders.SpeedOrVelocityBuilder;

public class TimDecoderHelper {
   public TimDecoderHelper() {
   }

<<<<<<< HEAD
=======
   public OdeData decode(TimLogFileParser fileParser, SerialId serialId) throws Exception {

      Ieee1609Dot2Data ieee1609dot2Data = ieee1609dotCoder.decodeIeee1609Dot2DataBytes(fileParser.getPayload());
      OdeData odeTimData = null;
      IEEE1609p2Message message = null;

      MessageFrame mf = new MessageFrame();

      if (ieee1609dot2Data != null) {
         logger.debug("Attempting to decode as Ieee1609Dot2Data.");
         try {
            message = IEEE1609p2Message.convert(ieee1609dot2Data);
            if (message != null) {
               try {
                  SecurityManager.validateGenerationTime(message);
               } catch (SecurityManagerException e) {
                  logger.error("Error validating message.", e);
               }

               asnDecoder.decode(ByteBuffer.wrap(message.getPayload()), mf);
            }
         } catch (MessageException | EncodeFailedException | CertificateException | EncodeNotSupportedException
               | CryptoException e) {
            logger.debug("Message does not have a valid signature. Assuming it is unsigned message...", e);
            byte[] unsecuredDataContent = Ieee1609ContentValidator.getUnsecuredData(ieee1609dot2Data.getContent());
            try {
               if (unsecuredDataContent != null) {
                  logger.debug("Extracted TIM: {}", HexUtils.toHexString(unsecuredDataContent));
                  asnDecoder.decode(ByteBuffer.wrap(unsecuredDataContent), mf);
               }
            } catch (DecodeNotSupportedException | DecodeFailedException e2) {
               logger.debug("Message failed to decode as TIM, trying BSM.");
               asnDecoder.decode(ByteBuffer.wrap(unsecuredDataContent), mf);
               rawBsmMfSorter.decodeBsm(unsecuredDataContent);

            }
         } catch (DecodeNotSupportedException | DecodeFailedException e) {
            logger.debug("Failed to decode message as TIM, trying BSM.", e);
            if (message != null) {
               asnDecoder.decode(ByteBuffer.wrap(message.getPayload()), mf);
            }
         }
      } else {
         asnDecoder.decode(ByteBuffer.wrap(fileParser.getPayload()), mf);
      }

      if (mf != null) {
         if (mf.getMessageId().intValue() == DSRC_MSG_ID_TIM) {
            
            TravelerInformation tim;
            if (mf.value.getDecodedValue() != null) {
               tim = (TravelerInformation) mf.value.getDecodedValue();
            } else if (mf.value.getEncodedValueAsStream() != null) {
               tim = new TravelerInformation();
               try {
                  asnDecoder.decode(mf.value.getEncodedValueAsStream(), tim);
               } catch (DecodeFailedException | DecodeNotSupportedException e) {
                  throw new OssMessageFrameException("Error decoding OpenType value", e);
               }
            } else {
               throw new OssMessageFrameException("No OpenType value");
            }

            OdeTimPayload timPayload = new OdeTimPayload(OssTravelerInformation.genericTim(tim));

            OdeLogMetadataReceived timMetadata = new OdeLogMetadataReceived(timPayload);

            timMetadata.setOdeReceivedAt(DateTimeUtils.now());
            timMetadata.setSerialId(serialId);
            timMetadata.setLogFileName(fileParser.getFilename());
            timMetadata.setRecordType(fileParser.getRecordType());
            
            ReceivedMessageDetails timSpecificMetadata = buildReceivedMessageDetails(fileParser);
            
            if (fileParser instanceof RxMsgFileParser) {
               timSpecificMetadata.setRxSource( ((RxMsgFileParser) fileParser).getRxSource());
            } 
            
            timMetadata.setReceivedMessageDetails(timSpecificMetadata);
            
            ZonedDateTime generatedAt;
            if (message != null) {
               Date ieeeGenTime = message.getGenerationTime();

               logger.debug("Generated time: {}", ieeeGenTime);

               if (ieeeGenTime != null) {
                  generatedAt = DateTimeUtils.isoDateTime(ieeeGenTime);
               } else {
                  generatedAt = getGeneratedAt(fileParser);
               }
               timMetadata.setRecordGeneratedAt(generatedAt.toString());
               timMetadata.setSecurityResultCode(SecurityResultCode.success);
            } else {
               logger.debug("Message does not contain time");
               timMetadata.setRecordGeneratedAt(getGeneratedAt(fileParser).toString());
               timMetadata.setSecurityResultCode(fileParser.getSecurityResultCode());
            }
            timMetadata.setRecordGeneratedBy(GeneratedBy.OBU);

            odeTimData = new OdeTimData(timMetadata, timPayload);

         } else if (mf.getMessageId().intValue() == DSRC_MSG_ID_BSM) {
             logger.debug("We have a BSM: " + mf.messageId);

             BasicSafetyMessage bsm;
            if (mf.value.getDecodedValue() != null) {
               bsm = (BasicSafetyMessage) mf.value.getDecodedValue();
            } else if (mf.value.getEncodedValueAsStream() != null) {
               bsm = new BasicSafetyMessage();
               try {
                  asnDecoder.decode(mf.value.getEncodedValueAsStream(), bsm);
               } catch (DecodeFailedException | DecodeNotSupportedException e) {
                  throw new OssMessageFrameException("Error decoding OpenType value", e);
               }
            } else {
               throw new OssMessageFrameException("No OpenType value");
            }

            OdeBsmPayload bsmPayload = new OdeBsmPayload(OssBsm.genericBsm(bsm));

            OdeLogMetadataReceived bsmMetadata = new OdeLogMetadataReceived(bsmPayload);

             bsmMetadata.setOdeReceivedAt(DateTimeUtils.now());
             bsmMetadata.setSerialId(serialId);
             bsmMetadata.setLogFileName(fileParser.getFilename());

             ReceivedMessageDetails bsmSpecificMetadata = buildReceivedMessageDetails(fileParser);
             
             if (fileParser instanceof RxMsgFileParser) {
                bsmSpecificMetadata.setRxSource( ((RxMsgFileParser) fileParser).getRxSource());
             }

             bsmMetadata.setReceivedMessageDetails(bsmSpecificMetadata);

            ZonedDateTime generatedAt;
            if (message != null) {
               Date ieeeGenTime = message.getGenerationTime();

               logger.debug("Generated time: {}", ieeeGenTime);

               if (ieeeGenTime != null) {
                  generatedAt = DateTimeUtils.isoDateTime(ieeeGenTime);
               } else {
                  generatedAt = getGeneratedAt(fileParser);
               }
                bsmMetadata.setRecordGeneratedAt(generatedAt.toString());
                bsmMetadata.setSecurityResultCode(SecurityResultCode.success);;
            } else {
               logger.debug("Message does not contain time");
                bsmMetadata.setRecordGeneratedAt(getGeneratedAt(fileParser).toString());
                bsmMetadata.setSecurityResultCode(fileParser.getSecurityResultCode());
            }

            odeTimData = new OdeTimData(bsmMetadata, bsmPayload);
         } else {
            throw new IOException("Unknown message ID extracted: " + mf.messageId);
         }
      }
      return odeTimData;
   }
   
>>>>>>> 55b14974
   public static ReceivedMessageDetails buildReceivedMessageDetails(TimLogFileParser fileParser) {
      TimLogLocation locationDetails = ((TimLogFileParser) fileParser).getLocation();
      ReceivedMessageDetails timSpecificMetadata = new ReceivedMessageDetails(
            new OdeLogMsgMetadataLocation(
               LatitudeBuilder.genericLatitude(locationDetails.getLatitude()).stripTrailingZeros().toPlainString(),
               LongitudeBuilder.genericLongitude(locationDetails.getLongitude()).stripTrailingZeros().toPlainString(),
               ElevationBuilder.genericElevation(locationDetails.getElevation()).stripTrailingZeros().toPlainString(),
               SpeedOrVelocityBuilder.genericSpeedOrVelocity(locationDetails.getSpeed()).stripTrailingZeros().toPlainString(),
               HeadingBuilder.genericHeading(locationDetails.getHeading()).stripTrailingZeros().toPlainString()
                  ), null);
      
      if (fileParser instanceof RxMsgFileParser) {
         timSpecificMetadata.setRxSource(((RxMsgFileParser) fileParser).getRxSource());
      } else {
         timSpecificMetadata.setRxSource(RxSource.NA);
      }
      return timSpecificMetadata; 
    }
}<|MERGE_RESOLUTION|>--- conflicted
+++ resolved
@@ -1,203 +1,201 @@
 package us.dot.its.jpo.ode.coder;
+
+import java.time.ZonedDateTime;
+
+import org.slf4j.Logger;
+import org.slf4j.LoggerFactory;
 
 import us.dot.its.jpo.ode.importer.parser.RxMsgFileParser;
 import us.dot.its.jpo.ode.importer.parser.TimLogFileParser;
 import us.dot.its.jpo.ode.importer.parser.TimLogLocation;
-<<<<<<< HEAD
 import us.dot.its.jpo.ode.model.OdeLogMsgMetadataLocation;
 import us.dot.its.jpo.ode.model.ReceivedMessageDetails;
-=======
-import us.dot.its.jpo.ode.j2735.J2735;
-import us.dot.its.jpo.ode.j2735.dsrc.BasicSafetyMessage;
-import us.dot.its.jpo.ode.j2735.dsrc.MessageFrame;
-import us.dot.its.jpo.ode.j2735.dsrc.TravelerInformation;
-import us.dot.its.jpo.ode.model.OdeBsmPayload;
-import us.dot.its.jpo.ode.model.OdeData;
-import us.dot.its.jpo.ode.model.OdeLogMetadata.SecurityResultCode;
-import us.dot.its.jpo.ode.model.OdeLogMetadataReceived;
-import us.dot.its.jpo.ode.model.OdeLogMsgMetadataLocation;
-import us.dot.its.jpo.ode.model.OdeMsgMetadata.GeneratedBy;
-import us.dot.its.jpo.ode.model.OdeTimData;
-import us.dot.its.jpo.ode.model.OdeTimPayload;
-import us.dot.its.jpo.ode.model.ReceivedMessageDetails;
 import us.dot.its.jpo.ode.model.RxSource;
-import us.dot.its.jpo.ode.model.SerialId;
->>>>>>> 55b14974
 import us.dot.its.jpo.ode.plugin.j2735.builders.ElevationBuilder;
 import us.dot.its.jpo.ode.plugin.j2735.builders.HeadingBuilder;
 import us.dot.its.jpo.ode.plugin.j2735.builders.LatitudeBuilder;
 import us.dot.its.jpo.ode.plugin.j2735.builders.LongitudeBuilder;
 import us.dot.its.jpo.ode.plugin.j2735.builders.SpeedOrVelocityBuilder;
+import us.dot.its.jpo.ode.util.DateTimeUtils;
 
 public class TimDecoderHelper {
-   public TimDecoderHelper() {
-   }
-
-<<<<<<< HEAD
-=======
-   public OdeData decode(TimLogFileParser fileParser, SerialId serialId) throws Exception {
-
-      Ieee1609Dot2Data ieee1609dot2Data = ieee1609dotCoder.decodeIeee1609Dot2DataBytes(fileParser.getPayload());
-      OdeData odeTimData = null;
-      IEEE1609p2Message message = null;
-
-      MessageFrame mf = new MessageFrame();
-
-      if (ieee1609dot2Data != null) {
-         logger.debug("Attempting to decode as Ieee1609Dot2Data.");
-         try {
-            message = IEEE1609p2Message.convert(ieee1609dot2Data);
-            if (message != null) {
-               try {
-                  SecurityManager.validateGenerationTime(message);
-               } catch (SecurityManagerException e) {
-                  logger.error("Error validating message.", e);
-               }
-
-               asnDecoder.decode(ByteBuffer.wrap(message.getPayload()), mf);
-            }
-         } catch (MessageException | EncodeFailedException | CertificateException | EncodeNotSupportedException
-               | CryptoException e) {
-            logger.debug("Message does not have a valid signature. Assuming it is unsigned message...", e);
-            byte[] unsecuredDataContent = Ieee1609ContentValidator.getUnsecuredData(ieee1609dot2Data.getContent());
-            try {
-               if (unsecuredDataContent != null) {
-                  logger.debug("Extracted TIM: {}", HexUtils.toHexString(unsecuredDataContent));
-                  asnDecoder.decode(ByteBuffer.wrap(unsecuredDataContent), mf);
-               }
-            } catch (DecodeNotSupportedException | DecodeFailedException e2) {
-               logger.debug("Message failed to decode as TIM, trying BSM.");
-               asnDecoder.decode(ByteBuffer.wrap(unsecuredDataContent), mf);
-               rawBsmMfSorter.decodeBsm(unsecuredDataContent);
-
-            }
-         } catch (DecodeNotSupportedException | DecodeFailedException e) {
-            logger.debug("Failed to decode message as TIM, trying BSM.", e);
-            if (message != null) {
-               asnDecoder.decode(ByteBuffer.wrap(message.getPayload()), mf);
-            }
-         }
-      } else {
-         asnDecoder.decode(ByteBuffer.wrap(fileParser.getPayload()), mf);
-      }
-
-      if (mf != null) {
-         if (mf.getMessageId().intValue() == DSRC_MSG_ID_TIM) {
-            
-            TravelerInformation tim;
-            if (mf.value.getDecodedValue() != null) {
-               tim = (TravelerInformation) mf.value.getDecodedValue();
-            } else if (mf.value.getEncodedValueAsStream() != null) {
-               tim = new TravelerInformation();
-               try {
-                  asnDecoder.decode(mf.value.getEncodedValueAsStream(), tim);
-               } catch (DecodeFailedException | DecodeNotSupportedException e) {
-                  throw new OssMessageFrameException("Error decoding OpenType value", e);
-               }
-            } else {
-               throw new OssMessageFrameException("No OpenType value");
-            }
-
-            OdeTimPayload timPayload = new OdeTimPayload(OssTravelerInformation.genericTim(tim));
-
-            OdeLogMetadataReceived timMetadata = new OdeLogMetadataReceived(timPayload);
-
-            timMetadata.setOdeReceivedAt(DateTimeUtils.now());
-            timMetadata.setSerialId(serialId);
-            timMetadata.setLogFileName(fileParser.getFilename());
-            timMetadata.setRecordType(fileParser.getRecordType());
-            
-            ReceivedMessageDetails timSpecificMetadata = buildReceivedMessageDetails(fileParser);
-            
-            if (fileParser instanceof RxMsgFileParser) {
-               timSpecificMetadata.setRxSource( ((RxMsgFileParser) fileParser).getRxSource());
-            } 
-            
-            timMetadata.setReceivedMessageDetails(timSpecificMetadata);
-            
-            ZonedDateTime generatedAt;
-            if (message != null) {
-               Date ieeeGenTime = message.getGenerationTime();
-
-               logger.debug("Generated time: {}", ieeeGenTime);
-
-               if (ieeeGenTime != null) {
-                  generatedAt = DateTimeUtils.isoDateTime(ieeeGenTime);
-               } else {
-                  generatedAt = getGeneratedAt(fileParser);
-               }
-               timMetadata.setRecordGeneratedAt(generatedAt.toString());
-               timMetadata.setSecurityResultCode(SecurityResultCode.success);
-            } else {
-               logger.debug("Message does not contain time");
-               timMetadata.setRecordGeneratedAt(getGeneratedAt(fileParser).toString());
-               timMetadata.setSecurityResultCode(fileParser.getSecurityResultCode());
-            }
-            timMetadata.setRecordGeneratedBy(GeneratedBy.OBU);
-
-            odeTimData = new OdeTimData(timMetadata, timPayload);
-
-         } else if (mf.getMessageId().intValue() == DSRC_MSG_ID_BSM) {
-             logger.debug("We have a BSM: " + mf.messageId);
-
-             BasicSafetyMessage bsm;
-            if (mf.value.getDecodedValue() != null) {
-               bsm = (BasicSafetyMessage) mf.value.getDecodedValue();
-            } else if (mf.value.getEncodedValueAsStream() != null) {
-               bsm = new BasicSafetyMessage();
-               try {
-                  asnDecoder.decode(mf.value.getEncodedValueAsStream(), bsm);
-               } catch (DecodeFailedException | DecodeNotSupportedException e) {
-                  throw new OssMessageFrameException("Error decoding OpenType value", e);
-               }
-            } else {
-               throw new OssMessageFrameException("No OpenType value");
-            }
-
-            OdeBsmPayload bsmPayload = new OdeBsmPayload(OssBsm.genericBsm(bsm));
-
-            OdeLogMetadataReceived bsmMetadata = new OdeLogMetadataReceived(bsmPayload);
-
-             bsmMetadata.setOdeReceivedAt(DateTimeUtils.now());
-             bsmMetadata.setSerialId(serialId);
-             bsmMetadata.setLogFileName(fileParser.getFilename());
-
-             ReceivedMessageDetails bsmSpecificMetadata = buildReceivedMessageDetails(fileParser);
-             
-             if (fileParser instanceof RxMsgFileParser) {
-                bsmSpecificMetadata.setRxSource( ((RxMsgFileParser) fileParser).getRxSource());
-             }
-
-             bsmMetadata.setReceivedMessageDetails(bsmSpecificMetadata);
-
-            ZonedDateTime generatedAt;
-            if (message != null) {
-               Date ieeeGenTime = message.getGenerationTime();
-
-               logger.debug("Generated time: {}", ieeeGenTime);
-
-               if (ieeeGenTime != null) {
-                  generatedAt = DateTimeUtils.isoDateTime(ieeeGenTime);
-               } else {
-                  generatedAt = getGeneratedAt(fileParser);
-               }
-                bsmMetadata.setRecordGeneratedAt(generatedAt.toString());
-                bsmMetadata.setSecurityResultCode(SecurityResultCode.success);;
-            } else {
-               logger.debug("Message does not contain time");
-                bsmMetadata.setRecordGeneratedAt(getGeneratedAt(fileParser).toString());
-                bsmMetadata.setSecurityResultCode(fileParser.getSecurityResultCode());
-            }
-
-            odeTimData = new OdeTimData(bsmMetadata, bsmPayload);
-         } else {
-            throw new IOException("Unknown message ID extracted: " + mf.messageId);
-         }
-      }
-      return odeTimData;
-   }
+
+   private static final Logger logger = LoggerFactory.getLogger(TimDecoderHelper.class);
+   private static final int DSRC_MSG_ID_BSM = 20;
+   private static final int DSRC_MSG_ID_TIM = 31;
+//TODO open-ode
+//   private PERUnalignedCoder asnDecoder;
+//   private Oss1609dot2Coder ieee1609dotCoder;
+//   private RawBsmMfSorter rawBsmMfSorter;
+//
+//   public TimDecoderHelper() {
+//      this.asnDecoder = J2735.getPERUnalignedCoder();
+//      this.ieee1609dotCoder = new Oss1609dot2Coder();
+//      this.rawBsmMfSorter = new RawBsmMfSorter(new OssJ2735Coder());
+//   }
+//
+//   public OdeData decode(TimLogFileParser fileParser, SerialId serialId) throws Exception {
+//
+//      Ieee1609Dot2Data ieee1609dot2Data = ieee1609dotCoder.decodeIeee1609Dot2DataBytes(fileParser.getPayload());
+//      OdeData odeTimData = null;
+//      IEEE1609p2Message message = null;
+//
+//      MessageFrame mf = new MessageFrame();
+//
+//      if (ieee1609dot2Data != null) {
+//         logger.debug("Attempting to decode as Ieee1609Dot2Data.");
+//         try {
+//            message = IEEE1609p2Message.convert(ieee1609dot2Data);
+//            if (message != null) {
+//               try {
+//                  SecurityManager.validateGenerationTime(message);
+//               } catch (SecurityManagerException e) {
+//                  logger.error("Error validating message.", e);
+//               }
+//
+//               asnDecoder.decode(ByteBuffer.wrap(message.getPayload()), mf);
+//            }
+//         } catch (MessageException | EncodeFailedException | CertificateException | EncodeNotSupportedException
+//               | CryptoException e) {
+//            logger.debug("Message does not have a valid signature. Assuming it is unsigned message...", e);
+//            byte[] unsecuredDataContent = Ieee1609ContentValidator.getUnsecuredData(ieee1609dot2Data.getContent());
+//            try {
+//               if (unsecuredDataContent != null) {
+//                  logger.debug("Extracted TIM: {}", HexUtils.toHexString(unsecuredDataContent));
+//                  asnDecoder.decode(ByteBuffer.wrap(unsecuredDataContent), mf);
+//               }
+//            } catch (DecodeNotSupportedException | DecodeFailedException e2) {
+//               logger.debug("Message failed to decode as TIM, trying BSM.");
+//               asnDecoder.decode(ByteBuffer.wrap(unsecuredDataContent), mf);
+//               rawBsmMfSorter.decodeBsm(unsecuredDataContent);
+//
+//            }
+//         } catch (DecodeNotSupportedException | DecodeFailedException e) {
+//            logger.debug("Failed to decode message as TIM, trying BSM.", e);
+//            if (message != null) {
+//               asnDecoder.decode(ByteBuffer.wrap(message.getPayload()), mf);
+//            }
+//         }
+//      } else {
+//         asnDecoder.decode(ByteBuffer.wrap(fileParser.getPayload()), mf);
+//      }
+//
+//      if (mf != null) {
+//         if (mf.getMessageId().intValue() == DSRC_MSG_ID_TIM) {
+//            
+//            TravelerInformation tim;
+//            if (mf.value.getDecodedValue() != null) {
+//               tim = (TravelerInformation) mf.value.getDecodedValue();
+//            } else if (mf.value.getEncodedValueAsStream() != null) {
+//               tim = new TravelerInformation();
+//               try {
+//                  asnDecoder.decode(mf.value.getEncodedValueAsStream(), tim);
+//               } catch (DecodeFailedException | DecodeNotSupportedException e) {
+//                  throw new OssMessageFrameException("Error decoding OpenType value", e);
+//               }
+//            } else {
+//               throw new OssMessageFrameException("No OpenType value");
+//            }
+//
+//            OdeTimPayload timPayload = new OdeTimPayload(OssTravelerInformation.genericTim(tim));
+//
+//            OdeLogMetadataReceived timMetadata = new OdeLogMetadataReceived(timPayload);
+//
+//            timMetadata.setOdeReceivedAt(DateTimeUtils.now());
+//            timMetadata.setSerialId(serialId);
+//            timMetadata.setLogFileName(fileParser.getFilename());
+//            timMetadata.setRecordType(fileParser.getRecordType());
+//            
+//            ReceivedMessageDetails timSpecificMetadata = buildReceivedMessageDetails(fileParser);
+//            
+//            if (fileParser instanceof RxMsgFileParser) {
+//               timSpecificMetadata.setRxSource( ((RxMsgFileParser) fileParser).getRxSource());
+//            } 
+//            
+//            timMetadata.setReceivedMessageDetails(timSpecificMetadata);
+//            
+//            ZonedDateTime generatedAt;
+//            if (message != null) {
+//               Date ieeeGenTime = message.getGenerationTime();
+//
+//               logger.debug("Generated time: {}", ieeeGenTime);
+//
+//               if (ieeeGenTime != null) {
+//                  generatedAt = DateTimeUtils.isoDateTime(ieeeGenTime);
+//               } else {
+//                  generatedAt = getGeneratedAt(fileParser);
+//               }
+//               timMetadata.setRecordGeneratedAt(generatedAt.toString());
+//               timMetadata.setSecurityResultCode(SecurityResultCode.success);
+//            } else {
+//               logger.debug("Message does not contain time");
+//               timMetadata.setRecordGeneratedAt(getGeneratedAt(fileParser).toString());
+//               timMetadata.setSecurityResultCode(fileParser.getSecurityResultCode());
+//            }
+//            timMetadata.setRecordGeneratedBy(GeneratedBy.OBU);
+//
+//            odeTimData = new OdeTimData(timMetadata, timPayload);
+//
+//         } else if (mf.getMessageId().intValue() == DSRC_MSG_ID_BSM) {
+//             logger.debug("We have a BSM: " + mf.messageId);
+//
+//             BasicSafetyMessage bsm;
+//            if (mf.value.getDecodedValue() != null) {
+//               bsm = (BasicSafetyMessage) mf.value.getDecodedValue();
+//            } else if (mf.value.getEncodedValueAsStream() != null) {
+//               bsm = new BasicSafetyMessage();
+//               try {
+//                  asnDecoder.decode(mf.value.getEncodedValueAsStream(), bsm);
+//               } catch (DecodeFailedException | DecodeNotSupportedException e) {
+//                  throw new OssMessageFrameException("Error decoding OpenType value", e);
+//               }
+//            } else {
+//               throw new OssMessageFrameException("No OpenType value");
+//            }
+//
+//            OdeBsmPayload bsmPayload = new OdeBsmPayload(OssBsm.genericBsm(bsm));
+//
+//            OdeLogMetadataReceived bsmMetadata = new OdeLogMetadataReceived(bsmPayload);
+//
+//             bsmMetadata.setOdeReceivedAt(DateTimeUtils.now());
+//             bsmMetadata.setSerialId(serialId);
+//             bsmMetadata.setLogFileName(fileParser.getFilename());
+//
+//             ReceivedMessageDetails bsmSpecificMetadata = buildReceivedMessageDetails(fileParser);
+//             
+//             if (fileParser instanceof RxMsgFileParser) {
+//                bsmSpecificMetadata.setRxSource( ((RxMsgFileParser) fileParser).getRxSource());
+//             }
+//
+//             bsmMetadata.setReceivedMessageDetails(bsmSpecificMetadata);
+//
+//            ZonedDateTime generatedAt;
+//            if (message != null) {
+//               Date ieeeGenTime = message.getGenerationTime();
+//
+//               logger.debug("Generated time: {}", ieeeGenTime);
+//
+//               if (ieeeGenTime != null) {
+//                  generatedAt = DateTimeUtils.isoDateTime(ieeeGenTime);
+//               } else {
+//                  generatedAt = getGeneratedAt(fileParser);
+//               }
+//                bsmMetadata.setRecordGeneratedAt(generatedAt.toString());
+//                bsmMetadata.setSecurityResultCode(SecurityResultCode.success);;
+//            } else {
+//               logger.debug("Message does not contain time");
+//                bsmMetadata.setRecordGeneratedAt(getGeneratedAt(fileParser).toString());
+//                bsmMetadata.setSecurityResultCode(fileParser.getSecurityResultCode());
+//            }
+//
+//            odeTimData = new OdeTimData(bsmMetadata, bsmPayload);
+//         } else {
+//            throw new IOException("Unknown message ID extracted: " + mf.messageId);
+//         }
+//      }
+//      return odeTimData;
+//   }
    
->>>>>>> 55b14974
    public static ReceivedMessageDetails buildReceivedMessageDetails(TimLogFileParser fileParser) {
       TimLogLocation locationDetails = ((TimLogFileParser) fileParser).getLocation();
       ReceivedMessageDetails timSpecificMetadata = new ReceivedMessageDetails(
@@ -216,4 +214,8 @@
       }
       return timSpecificMetadata; 
     }
+
+   private ZonedDateTime getGeneratedAt(TimLogFileParser fileParser) {
+      return DateTimeUtils.isoDateTime(fileParser.getUtcTimeInSec() * 1000 + fileParser.getmSec());
+   }
 }