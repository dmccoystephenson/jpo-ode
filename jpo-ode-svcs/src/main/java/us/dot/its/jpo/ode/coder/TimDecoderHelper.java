--- conflicted
+++ resolved
@@ -23,15 +23,8 @@
 import us.dot.its.jpo.ode.importer.parser.RxMsgFileParser;
 import us.dot.its.jpo.ode.importer.parser.TimLogFileParser;
 import us.dot.its.jpo.ode.j2735.J2735;
-<<<<<<< HEAD
-import us.dot.its.jpo.ode.j2735.dsrc.Elevation;
-import us.dot.its.jpo.ode.j2735.dsrc.Heading;
-import us.dot.its.jpo.ode.j2735.dsrc.Latitude;
-import us.dot.its.jpo.ode.j2735.dsrc.Longitude;
-import us.dot.its.jpo.ode.j2735.dsrc.MessageFrame;
-import us.dot.its.jpo.ode.j2735.dsrc.Speed;
-import us.dot.its.jpo.ode.j2735.dsrc.TravelerInformation;
-import us.dot.its.jpo.ode.model.OdeData;
+import us.dot.its.jpo.ode.j2735.dsrc.*;
+import us.dot.its.jpo.ode.model.*;
 import us.dot.its.jpo.ode.model.OdeLogMsgMetadataLocation;
 import us.dot.its.jpo.ode.model.OdeMsgMetadata.GeneratedBy;
 import us.dot.its.jpo.ode.model.OdeTimData;
@@ -40,18 +33,15 @@
 import us.dot.its.jpo.ode.model.ReceivedMessageDetails;
 import us.dot.its.jpo.ode.model.SerialId;
 import us.dot.its.jpo.ode.plugin.j2735.oss.Oss1609dot2Coder;
+import us.dot.its.jpo.ode.plugin.j2735.oss.OssBsm;
 import us.dot.its.jpo.ode.plugin.j2735.oss.OssElevation;
 import us.dot.its.jpo.ode.plugin.j2735.oss.OssHeading;
 import us.dot.its.jpo.ode.plugin.j2735.oss.OssJ2735Coder;
 import us.dot.its.jpo.ode.plugin.j2735.oss.OssLatitude;
 import us.dot.its.jpo.ode.plugin.j2735.oss.OssLongitude;
-=======
-import us.dot.its.jpo.ode.j2735.dsrc.*;
-import us.dot.its.jpo.ode.model.*;
-import us.dot.its.jpo.ode.model.OdeMsgMetadata.GeneratedBy;
-import us.dot.its.jpo.ode.plugin.j2735.oss.*;
->>>>>>> c647a69b
 import us.dot.its.jpo.ode.plugin.j2735.oss.OssMessageFrame.OssMessageFrameException;
+import us.dot.its.jpo.ode.plugin.j2735.oss.OssSpeedOrVelocity;
+import us.dot.its.jpo.ode.plugin.j2735.oss.OssTravelerInformation;
 import us.dot.its.jpo.ode.security.SecurityManager;
 import us.dot.its.jpo.ode.security.SecurityManager.SecurityManagerException;
 import us.dot.its.jpo.ode.util.DateTimeUtils;
@@ -194,21 +184,15 @@
 
              OdeTimMetadata bsmMetadata = new OdeTimMetadata(bsmPayload);
 
-             bsmMetadata.setReceivedAt(DateTimeUtils.now());
+             bsmMetadata.setOdeReceivedAt(DateTimeUtils.now());
              bsmMetadata.setSerialId(serialId);
              bsmMetadata.setLogFileName(fileParser.getFilename());
 
-             OdeTimSpecificMetadata bsmSpecificMetadata = new OdeTimSpecificMetadata(
-                    new OdeTimSpecificMetadataLocation(
-                            OssLatitude.genericLatitude(new Latitude(fileParser.getLocation().getLatitude())).toString(),
-                            OssLongitude.genericLongitude(new Longitude(fileParser.getLocation().getLongitude())).toString(),
-                            OssElevation.genericElevation(new Elevation(fileParser.getLocation().getElevation())).toString(),
-                            OssSpeedOrVelocity.genericSpeed(new Speed(fileParser.getLocation().getSpeed())).toString(),
-                            OssHeading.genericHeading(new Heading(fileParser.getLocation().getHeading())).toString()), null);
-
-            if (fileParser instanceof RxMsgFileParser) {
+             ReceivedMessageDetails bsmSpecificMetadata = buildReceivedMessageDetails(fileParser);
+             
+             if (fileParser instanceof RxMsgFileParser) {
                 bsmSpecificMetadata.setRxSource( ((RxMsgFileParser) fileParser).getRxSource());
-            }
+             }
 
              bsmMetadata.setReceivedMessageDetails(bsmSpecificMetadata);
 
