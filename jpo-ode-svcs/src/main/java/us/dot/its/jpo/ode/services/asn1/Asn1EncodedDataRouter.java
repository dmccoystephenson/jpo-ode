--- conflicted
+++ resolved
@@ -2,10 +2,7 @@
 
 import java.io.IOException;
 import java.text.ParseException;
-<<<<<<< HEAD
-=======
 import java.util.HashMap;
->>>>>>> 53a4794c
 
 import org.json.JSONArray;
 import org.json.JSONObject;
@@ -135,24 +132,13 @@
              .getJSONObject(AppContext.DATA_STRING);
        
        if (null != travelerInfo.getSdw()) {
-<<<<<<< HEAD
-         JSONObject mfTimObj = dataObj.getJSONObject("MessageFrame");
-         if (null != mfTimObj) {
-            String mfTimBytes = mfTimObj.getString("bytes");
-=======
          JSONObject asdObj = dataObj.getJSONObject("AdvisorySituationData");
          if (null != asdObj) {
             String asdBytes = asdObj.getString("bytes");
->>>>>>> 53a4794c
 
             // Deposit to DDS
             try {
-<<<<<<< HEAD
-               depositToDDS(travelerInfo, mfTimBytes);
-=======
                depositToDDS(travelerInfo, asdBytes);
-               ddsMessage = "\"dds_deposit\":{\"success\":\"true\"}";
->>>>>>> 53a4794c
                logger.info("DDS deposit successful.");
             } catch (Exception e) {
                logger.error("Error on DDS deposit.", e);
@@ -238,11 +224,7 @@
 //    * @param travelerInputData
 //    * @param mfTimBytes
 //    * @throws ParseException
-<<<<<<< HEAD
 //    * @throws EncodeFailedException
-=======
-//    * @throws EncodeFailedExceptionmcon
->>>>>>> 53a4794c
 //    * @throws DdsRequestManagerException
 //    * @throws DdsClientException
 //    * @throws WebSocketException
