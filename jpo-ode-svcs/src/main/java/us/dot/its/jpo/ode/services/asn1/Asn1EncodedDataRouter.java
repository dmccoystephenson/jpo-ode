--- conflicted
+++ resolved
@@ -173,12 +173,8 @@
                 } else if (rsuResponse.getResponse().getErrorStatus() == 0) {
                    logger.info("RSU SNMP deposit to {} successful.", curRsu.getRsuTarget());
                 } else if (rsuResponse.getResponse().getErrorStatus() == 5) {
-<<<<<<< HEAD
-                   logger.error("RSU SNMP deposit to {} failed, message already exists at index {}.", curRsu.getRsuTarget(), travelerInfo.getOde().getIndex());
-=======
                    // Error, message already exists
-                   httpResponseStatus = "Message already exists at ".concat(Integer.toString(travelerInfo.getOde().getIndex()));
->>>>>>> 55b14974
+                   logger.info("Message already exists at ".concat(Integer.toString(travelerInfo.getOde().getIndex())));
                 } else {
                    logger.error("RSU SNMP deposit to {} failed, error code {}, error: {}", curRsu.getRsuTarget(), rsuResponse.getResponse().getErrorStatus(), rsuResponse.getResponse().getErrorStatusText());
                 }
