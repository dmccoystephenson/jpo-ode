package us.dot.its.jpo.ode.services.asn1;

import java.io.IOException;
import java.nio.ByteBuffer;
import java.text.ParseException;
<<<<<<< HEAD
=======
import java.time.ZonedDateTime;
import java.util.HashMap;
import java.util.Random;
>>>>>>> 241caa83

import org.json.JSONArray;
import org.json.JSONObject;
import org.slf4j.Logger;
import org.slf4j.LoggerFactory;
import org.snmp4j.ScopedPDU;
import org.snmp4j.event.ResponseEvent;

<<<<<<< HEAD
=======
import com.oss.asn1.COERCoder;
import com.oss.asn1.EncodeFailedException;
import com.oss.asn1.EncodeNotSupportedException;
import com.oss.asn1.OctetString;
import com.oss.asn1.PERUnalignedCoder;

import gov.usdot.asn1.generated.ieee1609dot2.Ieee1609dot2;
import gov.usdot.asn1.generated.ieee1609dot2.ieee1609dot2.Ieee1609Dot2Content;
import gov.usdot.asn1.generated.ieee1609dot2.ieee1609dot2.Ieee1609Dot2Data;
import gov.usdot.asn1.generated.ieee1609dot2.ieee1609dot2basetypes.Opaque;
import gov.usdot.asn1.generated.ieee1609dot2.ieee1609dot2basetypes.Uint8;
>>>>>>> 241caa83
import us.dot.its.jpo.ode.OdeProperties;
import us.dot.its.jpo.ode.context.AppContext;
import us.dot.its.jpo.ode.dds.DdsClient.DdsClientException;
import us.dot.its.jpo.ode.dds.DdsDepositor;
import us.dot.its.jpo.ode.dds.DdsRequestManager.DdsRequestManagerException;
import us.dot.its.jpo.ode.dds.DdsStatusMessage;
import us.dot.its.jpo.ode.eventlog.EventLogger;
import us.dot.its.jpo.ode.j2735.J2735;
import us.dot.its.jpo.ode.j2735.dsrc.DDay;
import us.dot.its.jpo.ode.j2735.dsrc.DFullTime;
import us.dot.its.jpo.ode.j2735.dsrc.DHour;
import us.dot.its.jpo.ode.j2735.dsrc.DMinute;
import us.dot.its.jpo.ode.j2735.dsrc.DMonth;
import us.dot.its.jpo.ode.j2735.dsrc.DYear;
import us.dot.its.jpo.ode.j2735.dsrc.TemporaryID;
import us.dot.its.jpo.ode.j2735.semi.AdvisoryBroadcastType;
import us.dot.its.jpo.ode.j2735.semi.AdvisoryDetails;
import us.dot.its.jpo.ode.j2735.semi.AdvisorySituationData;
import us.dot.its.jpo.ode.j2735.semi.DistributionType;
import us.dot.its.jpo.ode.j2735.semi.GroupID;
import us.dot.its.jpo.ode.j2735.semi.SemiDialogID;
import us.dot.its.jpo.ode.j2735.semi.SemiSequenceID;
import us.dot.its.jpo.ode.j2735.semi.TimeToLive;
import us.dot.its.jpo.ode.model.OdeAsn1Data;
<<<<<<< HEAD
import us.dot.its.jpo.ode.model.TravelerInputData;
import us.dot.its.jpo.ode.plugin.RoadSideUnit.RSU;
import us.dot.its.jpo.ode.plugin.SNMP;
=======
import us.dot.its.jpo.ode.model.OdeObject;
import us.dot.its.jpo.ode.model.OdeTravelerInputData;
import us.dot.its.jpo.ode.plugin.RoadSideUnit.RSU;
import us.dot.its.jpo.ode.plugin.SNMP;
import us.dot.its.jpo.ode.plugin.SituationDataWarehouse;
import us.dot.its.jpo.ode.plugin.SituationDataWarehouse.SDW;
import us.dot.its.jpo.ode.plugin.j2735.OdeGeoRegion;
import us.dot.its.jpo.ode.plugin.j2735.oss.OssGeoRegion;
>>>>>>> 241caa83
import us.dot.its.jpo.ode.snmp.SnmpSession;
import us.dot.its.jpo.ode.traveler.TimController.TimControllerException;
import us.dot.its.jpo.ode.traveler.TimPduCreator;
import us.dot.its.jpo.ode.traveler.TimPduCreator.TimPduCreatorException;
import us.dot.its.jpo.ode.util.CodecUtils;
import us.dot.its.jpo.ode.util.DateTimeUtils;
import us.dot.its.jpo.ode.util.JsonUtils;
import us.dot.its.jpo.ode.util.XmlUtils;
import us.dot.its.jpo.ode.wrapper.AbstractSubscriberProcessor;
import us.dot.its.jpo.ode.wrapper.WebSocketEndpoint.WebSocketException;

public class Asn1EncodedDataRouter extends AbstractSubscriberProcessor<String, String> {

   public static class Asn1EncodedDataRouterException extends Exception {

      private static final long serialVersionUID = 1L;

      public Asn1EncodedDataRouterException(String string) {
         super(string);
      }

   }

   public class AsdMessage extends OdeObject {

      private static final long serialVersionUID = 8870804435074223135L;

      private AdvisorySituationData asd = new AdvisorySituationData();

      public AsdMessage(String startTime, String stopTime, String advisoryMessage, OdeGeoRegion serviceRegion,
            SituationDataWarehouse.SDW.TimeToLive ttl) throws ParseException {
         super();

         DFullTime dStartTime = dFullTimeFromIsoTimeString(startTime);

         DFullTime dStopTime = dFullTimeFromIsoTimeString(stopTime);

         byte[] fourRandomBytes = new byte[4];
         new Random(System.currentTimeMillis()).nextBytes(fourRandomBytes);

         OctetString oAdvisoryMessage = new OctetString(CodecUtils.fromHex(advisoryMessage));

         byte[] distroType = { 1 };
         asd.asdmDetails = new AdvisoryDetails(new TemporaryID(fourRandomBytes), AdvisoryBroadcastType.tim,
               new DistributionType(distroType), dStartTime, dStopTime, oAdvisoryMessage);

         asd.dialogID = SemiDialogID.advSitDataDep;
         asd.groupID = new GroupID(new byte[]{0,0,0,0});
         asd.requestID = new TemporaryID(fourRandomBytes);
         asd.seqID = new SemiSequenceID(5);
         asd.serviceRegion = OssGeoRegion.geoRegion(serviceRegion);
         if (ttl != null)
            asd.timeToLive = new TimeToLive(ttl.ordinal());
         else
            asd.timeToLive = new TimeToLive(SituationDataWarehouse.SDW.TimeToLive.thirtyminutes.ordinal());
      }

      private DFullTime dFullTimeFromIsoTimeString(String startTime) throws ParseException {
         ZonedDateTime zdtStart = DateTimeUtils.isoDateTime(startTime);
         DFullTime dStartTime = new DFullTime(new DYear(zdtStart.getYear()), new DMonth(zdtStart.getMonthValue()),
               new DDay(zdtStart.getDayOfMonth()), new DHour(zdtStart.getHour()), new DMinute(zdtStart.getMinute()));
         return dStartTime;
      }

      public String encodeHex() throws EncodeFailedException, EncodeNotSupportedException {
         ByteBuffer binAsd = ossUperCoder.encode(asd);
         return CodecUtils.toHex(binAsd.array());
      }

   }

   private Logger logger = LoggerFactory.getLogger(this.getClass());

    private OdeProperties odeProperties;
    private DdsDepositor<DdsStatusMessage> depositor;
    private COERCoder ossCoerCoder;
    private PERUnalignedCoder ossUperCoder;

    public Asn1EncodedDataRouter(OdeProperties odeProps) {
      super();
      this.odeProperties = odeProps;
      this.ossCoerCoder = Ieee1609dot2.getCOERCoder();
      this.ossUperCoder = J2735.getPERUnalignedCoder();

      try {
         depositor = new DdsDepositor<>(this.odeProperties);
      } catch (Exception e) {
         String msg = "Error starting SDW depositor";
         EventLogger.logger.error(msg, e);
         logger.error(msg, e);
      }

    }

   @Override
   public Object process(String consumedData) {
      try {
         logger.debug("Consumed: {}", consumedData);
         JSONObject consumedObj = XmlUtils.toJSONObject(consumedData).getJSONObject(OdeAsn1Data.class.getSimpleName());

         /*
          * When receiving the 'rsus' in xml, since there is only one 'rsu' and
          * there is no construct for array in xml, the rsus does not translate
          * to an array of 1 element. The following workaround, resolves this
          * issue.
          */
         JSONObject metadata = consumedObj.getJSONObject(AppContext.METADATA_STRING);

         if (metadata.has("request")) {
            JSONObject request = metadata.getJSONObject("request");

            // Convert JSON to POJO
            OdeTravelerInputData travelerinputData = buildTravelerInputData(consumedObj);

            processEncodedTim(travelerinputData, consumedObj);

            if (request.has("rsus")) {
               Object rsu = request.get("rsus");
               if (!(rsu instanceof JSONArray)) {
                  JSONArray rsus = new JSONArray();
                  rsus.put(rsu);
                  request.put("rsus", rsus);
               }
            }
         } else {
            throw new Asn1EncodedDataRouterException("Encoder response missing 'request'");
         }
      } catch (Exception e) {
         String msg = "Error in processing received message from ASN.1 Encoder module: " + consumedData;
         EventLogger.logger.error(msg, e);
         logger.error(msg, e);
      }
      return null;
   }

    public OdeTravelerInputData buildTravelerInputData(JSONObject consumedObj) {
       String request = consumedObj
             .getJSONObject(AppContext.METADATA_STRING)
             .getJSONObject("request").toString();
       
       // Convert JSON to POJO
       OdeTravelerInputData travelerinputData = null;
       try {
          logger.debug("JSON: {}", request);
          travelerinputData = (OdeTravelerInputData) JsonUtils.fromJson(request, OdeTravelerInputData.class);

       } catch (Exception e) {
          String errMsg = "Malformed JSON.";
          EventLogger.logger.error(errMsg, e);
          logger.error(errMsg, e);
       }

       return travelerinputData;
    }

    public void processEncodedTim(OdeTravelerInputData travelerInfo, JSONObject consumedObj) throws TimControllerException {
       // Send TIMs and record results
       //HashMap<String, String> responseList = new HashMap<>();

       JSONObject dataObj = consumedObj
             .getJSONObject(AppContext.PAYLOAD_STRING)
             .getJSONObject(AppContext.DATA_STRING);
       
<<<<<<< HEAD
       JSONObject asdObj = dataObj.getJSONObject("AdvisorySituationData");
       if (null != asdObj) {
          String asdBytes = asdObj.getString("bytes");

          // Deposit to DDS
          try {
             depositToDDS(travelerInfo, asdBytes);
             logger.info("DDS deposit successful.");
          } catch (Exception e) {
             logger.error("Error on DDS deposit.", e);
          }
=======
       if (null != travelerInfo.getSdw()) {
// TODO - Workaround until asn1_codec is ready to encode ieee 1609.2
//        Let's use OSS for creating the ieee msg
//          JSONObject asdObj = dataObj.getJSONObject("AdvisorySituationData");
//          if (null != asdObj) {
//             String asdBytes = asdObj.getString("bytes");
//   
//             // Deposit to DDS
//             String ddsMessage = "";
//             try {
//                depositToDDS(travelerInfo, asdBytes);
//                ddsMessage = "\"dds_deposit\":{\"success\":\"true\"}";
//                logger.info("DDS deposit successful.");
//             } catch (Exception e) {
//                ddsMessage = "\"dds_deposit\":{\"success\":\"false\"}";
//                logger.error("Error on DDS deposit.", e);
//             }
//   
//             responseList.put("ddsMessage", ddsMessage);

         JSONObject mfTimObj = dataObj.getJSONObject("MessageFrame");
         if (null != mfTimObj) {
            String mfTimBytes = mfTimObj.getString("bytes");

            // Deposit to DDS
            String ddsMessage = "";
            try {
               depositToDDSUsingOss(travelerInfo, mfTimBytes);
               ddsMessage = "\"dds_deposit\":{\"success\":\"true\"}";
               logger.info("DDS deposit successful.");
            } catch (Exception e) {
               ddsMessage = "\"dds_deposit\":{\"success\":\"false\"}";
               logger.error("Error on DDS deposit.", e);
            }

            responseList.put("ddsMessage", ddsMessage);
         } else {
            String msg = "ASN.1 Encoder did not return ASD encoding {}";
            EventLogger.logger.error(msg, consumedObj.toString());
            logger.error(msg, consumedObj.toString());
         }
          
>>>>>>> 241caa83
       }
       
       // Deposit to RSUs
       JSONObject mfObj = dataObj.getJSONObject("MessageFrame");
<<<<<<< HEAD
       if (null != mfObj) {
          String timBytes = mfObj.getString("bytes");
          for (RSU curRsu : travelerInfo.getRsus()) {
             
             logger.info("Depositing TIM via SNMP to RSU {}", curRsu.getRsuTarget());

             ResponseEvent rsuResponse = null;
             //String httpResponseStatus = null;
=======
       
      // only send message to rsu if snmp, rsus, and message frame fields are present
      if (null != travelerInfo.getSnmp() && null != travelerInfo.getRsus() && null != mfObj) {
         String timBytes = mfObj.getString("bytes");
         for (RSU curRsu : travelerInfo.getRsus()) {

            ResponseEvent rsuResponse = null;
            String httpResponseStatus = null;
>>>>>>> 241caa83

             try {
                rsuResponse = createAndSend(travelerInfo.getSnmp(), curRsu, 
                   travelerInfo.getOde().getIndex(), timBytes);

                if (null == rsuResponse || null == rsuResponse.getResponse()) {
                   logger.error("RSU SNMP deposit to {} failed, timeout.", curRsu.getRsuTarget());
                } else if (rsuResponse.getResponse().getErrorStatus() == 0) {
                   logger.info("RSU SNMP deposit to {} successful.", curRsu.getRsuTarget());
                } else if (rsuResponse.getResponse().getErrorStatus() == 5) {
                   logger.error("RSU SNMP deposit to {} failed, message already exists at index {}.", curRsu.getRsuTarget(), travelerInfo.getOde().getIndex());
                } else {
                   logger.error("RSU SNMP deposit to {} failed, error code {}, error: {}", curRsu.getRsuTarget(), rsuResponse.getResponse().getErrorStatus(), rsuResponse.getResponse().getErrorStatusText());
                }

             } catch (Exception e) {
<<<<<<< HEAD
                logger.error("Exception caught in TIM RSU SNMP deposit loop.", e);
=======
                String msg = "Exception caught in TIM deposit loop.";
               EventLogger.logger.error(msg, e);
                logger.error(msg, e);
                httpResponseStatus = e.getClass().getName() + ": " + e.getMessage();
>>>>>>> 241caa83
             }
          }
       }
    }

    /**
     * Create an SNMP session given the values in
     * 
     * @param tim
     *           - The TIM parameters (payload, channel, mode, etc)
     * @param props
     *           - The SNMP properties (ip, username, password, etc)
     * @return ResponseEvent
     * @throws TimPduCreatorException
     * @throws IOException
     */
    public static ResponseEvent createAndSend(SNMP snmp, RSU rsu, int index, String payload)
          throws IOException, TimPduCreatorException {

       SnmpSession session = new SnmpSession(rsu);

       // Send the PDU
       ResponseEvent response = null;
       ScopedPDU pdu = TimPduCreator.createPDU(snmp, payload, index);
       response = session.set(pdu, session.getSnmp(), session.getTarget(), false);
       EventLogger.logger.info("Message Sent to {}: {}", rsu.getRsuTarget(), payload);
       return response;
    }

<<<<<<< HEAD
    private void depositToDDS(TravelerInputData travelerinputData, String asdBytes)
          throws ParseException, DdsRequestManagerException, DdsClientException, WebSocketException {
=======
    private void depositToDDS(OdeTravelerInputData travelerinputData, String asdBytes)
          throws ParseException, DdsRequestManagerException, DdsClientException, WebSocketException,
          EncodeFailedException, EncodeNotSupportedException {
>>>>>>> 241caa83
       // Step 4 - Step Deposit TIM to SDW if sdw element exists
       if (travelerinputData.getSdw() != null) {
          depositor.deposit(asdBytes);
          EventLogger.logger.info("Message Deposited to SDW: {}", asdBytes);
       }
    }

    /**
    * Temporary method using OSS to build a ASD with IEEE 1609.2 encapsulating MF/TIM
    * @param travelerInputData
    * @param mfTimBytes
    * @throws ParseException
    * @throws EncodeFailedException
    * @throws DdsRequestManagerException
    * @throws DdsClientException
    * @throws WebSocketException
    * @throws EncodeNotSupportedException
    */
   private void depositToDDSUsingOss(OdeTravelerInputData travelerInputData, String mfTimBytes) 
         throws ParseException, EncodeFailedException, DdsRequestManagerException, DdsClientException, WebSocketException, EncodeNotSupportedException {
      // Step 4 - Step Deposit IEEE 1609.2 wrapped TIM to SDW if sdw element exists
      SDW sdw = travelerInputData.getSdw();
      if (sdw != null) {
         Ieee1609Dot2Data ieee1609Data = new Ieee1609Dot2Data();
         ieee1609Data.setProtocolVersion(new Uint8(3));
         Ieee1609Dot2Content ieee1609Dot2Content = new Ieee1609Dot2Content();
         ieee1609Dot2Content.setUnsecuredData(new Opaque(CodecUtils.fromHex(mfTimBytes)));
         ieee1609Data.setContent(ieee1609Dot2Content);
         ByteBuffer ieee1609DataBytes = ossCoerCoder.encode(ieee1609Data);
         
         // take deliverystart and stop times from SNMP object, if present
         // else take from SDW object
         SNMP snmp = travelerInputData.getSnmp();
         AsdMessage asdMsg = null;
         if (null != snmp) {
            asdMsg = new AsdMessage(
               snmp.getDeliverystart(),
               snmp.getDeliverystop(), 
               CodecUtils.toHex(ieee1609DataBytes.array()),
               sdw.getServiceRegion(), 
               sdw.getTtl());
         } else {
            asdMsg = new AsdMessage(
               sdw.getDeliverystart(),
               sdw.getDeliverystop(), 
               CodecUtils.toHex(ieee1609DataBytes.array()),
               sdw.getServiceRegion(), 
               sdw.getTtl());
         }

         depositor.deposit(asdMsg.encodeHex());
         EventLogger.logger.info("Message Deposited to SDW: {}", mfTimBytes);
      }
      
   }

}<|MERGE_RESOLUTION|>--- conflicted
+++ resolved
@@ -1,14 +1,7 @@
 package us.dot.its.jpo.ode.services.asn1;
 
 import java.io.IOException;
-import java.nio.ByteBuffer;
 import java.text.ParseException;
-<<<<<<< HEAD
-=======
-import java.time.ZonedDateTime;
-import java.util.HashMap;
-import java.util.Random;
->>>>>>> 241caa83
 
 import org.json.JSONArray;
 import org.json.JSONObject;
@@ -17,20 +10,6 @@
 import org.snmp4j.ScopedPDU;
 import org.snmp4j.event.ResponseEvent;
 
-<<<<<<< HEAD
-=======
-import com.oss.asn1.COERCoder;
-import com.oss.asn1.EncodeFailedException;
-import com.oss.asn1.EncodeNotSupportedException;
-import com.oss.asn1.OctetString;
-import com.oss.asn1.PERUnalignedCoder;
-
-import gov.usdot.asn1.generated.ieee1609dot2.Ieee1609dot2;
-import gov.usdot.asn1.generated.ieee1609dot2.ieee1609dot2.Ieee1609Dot2Content;
-import gov.usdot.asn1.generated.ieee1609dot2.ieee1609dot2.Ieee1609Dot2Data;
-import gov.usdot.asn1.generated.ieee1609dot2.ieee1609dot2basetypes.Opaque;
-import gov.usdot.asn1.generated.ieee1609dot2.ieee1609dot2basetypes.Uint8;
->>>>>>> 241caa83
 import us.dot.its.jpo.ode.OdeProperties;
 import us.dot.its.jpo.ode.context.AppContext;
 import us.dot.its.jpo.ode.dds.DdsClient.DdsClientException;
@@ -38,43 +17,14 @@
 import us.dot.its.jpo.ode.dds.DdsRequestManager.DdsRequestManagerException;
 import us.dot.its.jpo.ode.dds.DdsStatusMessage;
 import us.dot.its.jpo.ode.eventlog.EventLogger;
-import us.dot.its.jpo.ode.j2735.J2735;
-import us.dot.its.jpo.ode.j2735.dsrc.DDay;
-import us.dot.its.jpo.ode.j2735.dsrc.DFullTime;
-import us.dot.its.jpo.ode.j2735.dsrc.DHour;
-import us.dot.its.jpo.ode.j2735.dsrc.DMinute;
-import us.dot.its.jpo.ode.j2735.dsrc.DMonth;
-import us.dot.its.jpo.ode.j2735.dsrc.DYear;
-import us.dot.its.jpo.ode.j2735.dsrc.TemporaryID;
-import us.dot.its.jpo.ode.j2735.semi.AdvisoryBroadcastType;
-import us.dot.its.jpo.ode.j2735.semi.AdvisoryDetails;
-import us.dot.its.jpo.ode.j2735.semi.AdvisorySituationData;
-import us.dot.its.jpo.ode.j2735.semi.DistributionType;
-import us.dot.its.jpo.ode.j2735.semi.GroupID;
-import us.dot.its.jpo.ode.j2735.semi.SemiDialogID;
-import us.dot.its.jpo.ode.j2735.semi.SemiSequenceID;
-import us.dot.its.jpo.ode.j2735.semi.TimeToLive;
 import us.dot.its.jpo.ode.model.OdeAsn1Data;
-<<<<<<< HEAD
-import us.dot.its.jpo.ode.model.TravelerInputData;
-import us.dot.its.jpo.ode.plugin.RoadSideUnit.RSU;
-import us.dot.its.jpo.ode.plugin.SNMP;
-=======
-import us.dot.its.jpo.ode.model.OdeObject;
 import us.dot.its.jpo.ode.model.OdeTravelerInputData;
 import us.dot.its.jpo.ode.plugin.RoadSideUnit.RSU;
 import us.dot.its.jpo.ode.plugin.SNMP;
-import us.dot.its.jpo.ode.plugin.SituationDataWarehouse;
-import us.dot.its.jpo.ode.plugin.SituationDataWarehouse.SDW;
-import us.dot.its.jpo.ode.plugin.j2735.OdeGeoRegion;
-import us.dot.its.jpo.ode.plugin.j2735.oss.OssGeoRegion;
->>>>>>> 241caa83
 import us.dot.its.jpo.ode.snmp.SnmpSession;
 import us.dot.its.jpo.ode.traveler.TimController.TimControllerException;
 import us.dot.its.jpo.ode.traveler.TimPduCreator;
 import us.dot.its.jpo.ode.traveler.TimPduCreator.TimPduCreatorException;
-import us.dot.its.jpo.ode.util.CodecUtils;
-import us.dot.its.jpo.ode.util.DateTimeUtils;
 import us.dot.its.jpo.ode.util.JsonUtils;
 import us.dot.its.jpo.ode.util.XmlUtils;
 import us.dot.its.jpo.ode.wrapper.AbstractSubscriberProcessor;
@@ -92,66 +42,14 @@
 
    }
 
-   public class AsdMessage extends OdeObject {
-
-      private static final long serialVersionUID = 8870804435074223135L;
-
-      private AdvisorySituationData asd = new AdvisorySituationData();
-
-      public AsdMessage(String startTime, String stopTime, String advisoryMessage, OdeGeoRegion serviceRegion,
-            SituationDataWarehouse.SDW.TimeToLive ttl) throws ParseException {
-         super();
-
-         DFullTime dStartTime = dFullTimeFromIsoTimeString(startTime);
-
-         DFullTime dStopTime = dFullTimeFromIsoTimeString(stopTime);
-
-         byte[] fourRandomBytes = new byte[4];
-         new Random(System.currentTimeMillis()).nextBytes(fourRandomBytes);
-
-         OctetString oAdvisoryMessage = new OctetString(CodecUtils.fromHex(advisoryMessage));
-
-         byte[] distroType = { 1 };
-         asd.asdmDetails = new AdvisoryDetails(new TemporaryID(fourRandomBytes), AdvisoryBroadcastType.tim,
-               new DistributionType(distroType), dStartTime, dStopTime, oAdvisoryMessage);
-
-         asd.dialogID = SemiDialogID.advSitDataDep;
-         asd.groupID = new GroupID(new byte[]{0,0,0,0});
-         asd.requestID = new TemporaryID(fourRandomBytes);
-         asd.seqID = new SemiSequenceID(5);
-         asd.serviceRegion = OssGeoRegion.geoRegion(serviceRegion);
-         if (ttl != null)
-            asd.timeToLive = new TimeToLive(ttl.ordinal());
-         else
-            asd.timeToLive = new TimeToLive(SituationDataWarehouse.SDW.TimeToLive.thirtyminutes.ordinal());
-      }
-
-      private DFullTime dFullTimeFromIsoTimeString(String startTime) throws ParseException {
-         ZonedDateTime zdtStart = DateTimeUtils.isoDateTime(startTime);
-         DFullTime dStartTime = new DFullTime(new DYear(zdtStart.getYear()), new DMonth(zdtStart.getMonthValue()),
-               new DDay(zdtStart.getDayOfMonth()), new DHour(zdtStart.getHour()), new DMinute(zdtStart.getMinute()));
-         return dStartTime;
-      }
-
-      public String encodeHex() throws EncodeFailedException, EncodeNotSupportedException {
-         ByteBuffer binAsd = ossUperCoder.encode(asd);
-         return CodecUtils.toHex(binAsd.array());
-      }
-
-   }
-
    private Logger logger = LoggerFactory.getLogger(this.getClass());
 
     private OdeProperties odeProperties;
     private DdsDepositor<DdsStatusMessage> depositor;
-    private COERCoder ossCoerCoder;
-    private PERUnalignedCoder ossUperCoder;
 
     public Asn1EncodedDataRouter(OdeProperties odeProps) {
       super();
       this.odeProperties = odeProps;
-      this.ossCoerCoder = Ieee1609dot2.getCOERCoder();
-      this.ossUperCoder = J2735.getPERUnalignedCoder();
 
       try {
          depositor = new DdsDepositor<>(this.odeProperties);
@@ -232,85 +130,37 @@
              .getJSONObject(AppContext.PAYLOAD_STRING)
              .getJSONObject(AppContext.DATA_STRING);
        
-<<<<<<< HEAD
-       JSONObject asdObj = dataObj.getJSONObject("AdvisorySituationData");
-       if (null != asdObj) {
-          String asdBytes = asdObj.getString("bytes");
-
-          // Deposit to DDS
-          try {
-             depositToDDS(travelerInfo, asdBytes);
-             logger.info("DDS deposit successful.");
-          } catch (Exception e) {
-             logger.error("Error on DDS deposit.", e);
-          }
-=======
        if (null != travelerInfo.getSdw()) {
-// TODO - Workaround until asn1_codec is ready to encode ieee 1609.2
-//        Let's use OSS for creating the ieee msg
-//          JSONObject asdObj = dataObj.getJSONObject("AdvisorySituationData");
-//          if (null != asdObj) {
-//             String asdBytes = asdObj.getString("bytes");
-//   
-//             // Deposit to DDS
-//             String ddsMessage = "";
-//             try {
-//                depositToDDS(travelerInfo, asdBytes);
-//                ddsMessage = "\"dds_deposit\":{\"success\":\"true\"}";
-//                logger.info("DDS deposit successful.");
-//             } catch (Exception e) {
-//                ddsMessage = "\"dds_deposit\":{\"success\":\"false\"}";
-//                logger.error("Error on DDS deposit.", e);
-//             }
-//   
-//             responseList.put("ddsMessage", ddsMessage);
-
          JSONObject mfTimObj = dataObj.getJSONObject("MessageFrame");
          if (null != mfTimObj) {
             String mfTimBytes = mfTimObj.getString("bytes");
 
             // Deposit to DDS
-            String ddsMessage = "";
             try {
-               depositToDDSUsingOss(travelerInfo, mfTimBytes);
-               ddsMessage = "\"dds_deposit\":{\"success\":\"true\"}";
+               depositToDDS(travelerInfo, mfTimBytes);
                logger.info("DDS deposit successful.");
             } catch (Exception e) {
-               ddsMessage = "\"dds_deposit\":{\"success\":\"false\"}";
                logger.error("Error on DDS deposit.", e);
             }
 
-            responseList.put("ddsMessage", ddsMessage);
          } else {
             String msg = "ASN.1 Encoder did not return ASD encoding {}";
             EventLogger.logger.error(msg, consumedObj.toString());
             logger.error(msg, consumedObj.toString());
          }
-          
->>>>>>> 241caa83
        }
        
        // Deposit to RSUs
        JSONObject mfObj = dataObj.getJSONObject("MessageFrame");
-<<<<<<< HEAD
-       if (null != mfObj) {
-          String timBytes = mfObj.getString("bytes");
-          for (RSU curRsu : travelerInfo.getRsus()) {
-             
-             logger.info("Depositing TIM via SNMP to RSU {}", curRsu.getRsuTarget());
-
-             ResponseEvent rsuResponse = null;
-             //String httpResponseStatus = null;
-=======
        
       // only send message to rsu if snmp, rsus, and message frame fields are present
       if (null != travelerInfo.getSnmp() && null != travelerInfo.getRsus() && null != mfObj) {
          String timBytes = mfObj.getString("bytes");
          for (RSU curRsu : travelerInfo.getRsus()) {
+             
+             logger.info("Depositing TIM via SNMP to RSU {}", curRsu.getRsuTarget());
 
             ResponseEvent rsuResponse = null;
-            String httpResponseStatus = null;
->>>>>>> 241caa83
 
              try {
                 rsuResponse = createAndSend(travelerInfo.getSnmp(), curRsu, 
@@ -327,14 +177,9 @@
                 }
 
              } catch (Exception e) {
-<<<<<<< HEAD
-                logger.error("Exception caught in TIM RSU SNMP deposit loop.", e);
-=======
-                String msg = "Exception caught in TIM deposit loop.";
-               EventLogger.logger.error(msg, e);
+                String msg = "Exception caught in TIM RSU SNMP deposit loop.";
+                EventLogger.logger.error(msg, e);
                 logger.error(msg, e);
-                httpResponseStatus = e.getClass().getName() + ": " + e.getMessage();
->>>>>>> 241caa83
              }
           }
        }
@@ -364,14 +209,8 @@
        return response;
     }
 
-<<<<<<< HEAD
-    private void depositToDDS(TravelerInputData travelerinputData, String asdBytes)
+    private void depositToDDS(OdeTravelerInputData travelerinputData, String asdBytes)
           throws ParseException, DdsRequestManagerException, DdsClientException, WebSocketException {
-=======
-    private void depositToDDS(OdeTravelerInputData travelerinputData, String asdBytes)
-          throws ParseException, DdsRequestManagerException, DdsClientException, WebSocketException,
-          EncodeFailedException, EncodeNotSupportedException {
->>>>>>> 241caa83
        // Step 4 - Step Deposit TIM to SDW if sdw element exists
        if (travelerinputData.getSdw() != null) {
           depositor.deposit(asdBytes);
@@ -379,53 +218,53 @@
        }
     }
 
-    /**
-    * Temporary method using OSS to build a ASD with IEEE 1609.2 encapsulating MF/TIM
-    * @param travelerInputData
-    * @param mfTimBytes
-    * @throws ParseException
-    * @throws EncodeFailedException
-    * @throws DdsRequestManagerException
-    * @throws DdsClientException
-    * @throws WebSocketException
-    * @throws EncodeNotSupportedException
-    */
-   private void depositToDDSUsingOss(OdeTravelerInputData travelerInputData, String mfTimBytes) 
-         throws ParseException, EncodeFailedException, DdsRequestManagerException, DdsClientException, WebSocketException, EncodeNotSupportedException {
-      // Step 4 - Step Deposit IEEE 1609.2 wrapped TIM to SDW if sdw element exists
-      SDW sdw = travelerInputData.getSdw();
-      if (sdw != null) {
-         Ieee1609Dot2Data ieee1609Data = new Ieee1609Dot2Data();
-         ieee1609Data.setProtocolVersion(new Uint8(3));
-         Ieee1609Dot2Content ieee1609Dot2Content = new Ieee1609Dot2Content();
-         ieee1609Dot2Content.setUnsecuredData(new Opaque(CodecUtils.fromHex(mfTimBytes)));
-         ieee1609Data.setContent(ieee1609Dot2Content);
-         ByteBuffer ieee1609DataBytes = ossCoerCoder.encode(ieee1609Data);
-         
-         // take deliverystart and stop times from SNMP object, if present
-         // else take from SDW object
-         SNMP snmp = travelerInputData.getSnmp();
-         AsdMessage asdMsg = null;
-         if (null != snmp) {
-            asdMsg = new AsdMessage(
-               snmp.getDeliverystart(),
-               snmp.getDeliverystop(), 
-               CodecUtils.toHex(ieee1609DataBytes.array()),
-               sdw.getServiceRegion(), 
-               sdw.getTtl());
-         } else {
-            asdMsg = new AsdMessage(
-               sdw.getDeliverystart(),
-               sdw.getDeliverystop(), 
-               CodecUtils.toHex(ieee1609DataBytes.array()),
-               sdw.getServiceRegion(), 
-               sdw.getTtl());
-         }
-
-         depositor.deposit(asdMsg.encodeHex());
-         EventLogger.logger.info("Message Deposited to SDW: {}", mfTimBytes);
-      }
-      
-   }
+//    /**
+//    * Temporary method using OSS to build a ASD with IEEE 1609.2 encapsulating MF/TIM
+//    * @param travelerInputData
+//    * @param mfTimBytes
+//    * @throws ParseException
+//    * @throws EncodeFailedException
+//    * @throws DdsRequestManagerException
+//    * @throws DdsClientException
+//    * @throws WebSocketException
+//    * @throws EncodeNotSupportedException
+//    */
+//   private void depositToDDSUsingOss(OdeTravelerInputData travelerInputData, String mfTimBytes) 
+//         throws ParseException, EncodeFailedException, DdsRequestManagerException, DdsClientException, WebSocketException, EncodeNotSupportedException {
+//      // Step 4 - Step Deposit IEEE 1609.2 wrapped TIM to SDW if sdw element exists
+//      SDW sdw = travelerInputData.getSdw();
+//      if (sdw != null) {
+//         Ieee1609Dot2Data ieee1609Data = new Ieee1609Dot2Data();
+//         ieee1609Data.setProtocolVersion(new Uint8(3));
+//         Ieee1609Dot2Content ieee1609Dot2Content = new Ieee1609Dot2Content();
+//         ieee1609Dot2Content.setUnsecuredData(new Opaque(CodecUtils.fromHex(mfTimBytes)));
+//         ieee1609Data.setContent(ieee1609Dot2Content);
+//         ByteBuffer ieee1609DataBytes = ossCoerCoder.encode(ieee1609Data);
+//         
+//         // take deliverystart and stop times from SNMP object, if present
+//         // else take from SDW object
+//         SNMP snmp = travelerInputData.getSnmp();
+//         AsdMessage asdMsg = null;
+//         if (null != snmp) {
+//            asdMsg = new AsdMessage(
+//               snmp.getDeliverystart(),
+//               snmp.getDeliverystop(), 
+//               CodecUtils.toHex(ieee1609DataBytes.array()),
+//               sdw.getServiceRegion(), 
+//               sdw.getTtl());
+//         } else {
+//            asdMsg = new AsdMessage(
+//               sdw.getDeliverystart(),
+//               sdw.getDeliverystop(), 
+//               CodecUtils.toHex(ieee1609DataBytes.array()),
+//               sdw.getServiceRegion(), 
+//               sdw.getTtl());
+//         }
+//
+//         depositor.deposit(asdMsg.encodeHex());
+//         EventLogger.logger.info("Message Deposited to SDW: {}", mfTimBytes);
+//      }
+//      
+//   }
 
 }