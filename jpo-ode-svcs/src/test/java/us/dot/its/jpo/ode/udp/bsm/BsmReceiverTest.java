--- conflicted
+++ resolved
@@ -17,15 +17,6 @@
 import us.dot.its.jpo.ode.OdeProperties;
 import us.dot.its.jpo.ode.coder.StringPublisher;
 import us.dot.its.jpo.ode.coder.stream.LogFileToAsn1CodecPublisher;
-<<<<<<< HEAD
-=======
-import us.dot.its.jpo.ode.model.OdeBsmData;
-import us.dot.its.jpo.ode.plugin.PluginFactory;
-import us.dot.its.jpo.ode.plugin.j2735.J2735Bsm;
-import us.dot.its.jpo.ode.plugin.j2735.J2735MessageFrame;
-import us.dot.its.jpo.ode.plugin.j2735.oss.Oss1609dot2Coder;
-import us.dot.its.jpo.ode.plugin.j2735.oss.OssJ2735Coder;
->>>>>>> 37e0ce71
 
 public class BsmReceiverTest {
 
@@ -54,7 +45,7 @@
             capturingDatagramSocket.receive((DatagramPacket) any);
             result = null;
 
-            capturingLogFileToAsn1CodecPublisher.publish((byte[]) any);
+            testBsmReceiver.publish((byte[]) any);
             times = 0;
          }
       };
@@ -62,7 +53,6 @@
       testBsmReceiver.run();
    }
 
-<<<<<<< HEAD
    @Test(timeout = 4000)
    public void testNonEmptyPacket() throws Exception {
       new Expectations() {
@@ -72,94 +62,8 @@
 
             mockDatagramPacket.getLength();
             result = 1;
-=======
-   @Ignore
-   @Test
-   public void testRunMessageFrame(@Mocked DatagramPacket mockedDatagramPacket, @Mocked J2735Bsm mockedJ2735Bsm) {
-      try {
-         new Expectations() {
-            {
-               new DatagramPacket((byte[]) any, anyInt);
-               result = mockedDatagramPacket;
-               
-               capturingDatagramSocket.receive((DatagramPacket) any);
-               result = null;
 
-               String sampleBsmPacketStr = "030000ac000c001700000000000000200026ad01f13c00b1001480ad5f7bf1400014ff277c5e951cc867008d1d7ffffffff0017080fdfa1fa1007fff8000000000020214c1c0ffc7bffc2f963d160ffab401cef8261ba0ffedc0142fca96c61002dbff6efaeb3d61001ebff4afb8d6860ffe3bffc2fc4ec8e0ff7fc00e0fb50bce0ffe2bffe4fe347e20ffc5c0048fa5887e0ffb5c00dcfbdc87a0ffdb3feccfbe11ae0ffe03fe9cfde5e520ffc23ff90fd078060ffff3ff38fdea88a0ffe83ff84fb8f5a6fffe00000000";
-               byte[] sampleBsmPacketByte = Hex.decodeHex(sampleBsmPacketStr.toCharArray());
-
-               mockedDatagramPacket.getLength();
-               result = sampleBsmPacketByte.length;
-
-               mockedDatagramPacket.getData();
-               result = sampleBsmPacketByte;
-
-               mockedDatagramPacket.getLength();
-               result = sampleBsmPacketByte.length;
-               
-               capturingOssJ2735Coder.decodeUPERMessageFrameBytes((byte[]) any);
-               result = mockJ2735MessageFrame;
-               
-               mockJ2735MessageFrame.getValue();
-               result = mockJ2735Bsm;
-               
-               OdeBsmDataCreatorHelper.createOdeBsmData((J2735Bsm) any, null);
-               result = mockOdeBsmData;
-               
-               capturingMessagePublisher.publish(mockOdeBsmData, anyString);
-               times = 1;
-            }
-         };
-      } catch (Exception e) {
-         fail("Unexpected exception: " + e);
-      }
-
-      testBsmReceiver.run();
-   }
-   
-   @Ignore
-   @Test
-   public void testRunDetectBsm(@Mocked DatagramPacket mockedDatagramPacket, @Mocked J2735Bsm mockedJ2735Bsm) {
-      try {
-         new Expectations() {
-            {
-               new DatagramPacket((byte[]) any, anyInt);
-               result = mockedDatagramPacket;
-               
-               capturingDatagramSocket.receive((DatagramPacket) any);
-               result = null;
-
-               String sampleBsmPacketStr = "030000ac000c001700000000000000200026ad01f13c00b1001480ad5f7bf1400014ff277c5e951cc867008d1d7ffffffff0017080fdfa1fa1007fff8000000000020214c1c0ffc7bffc2f963d160ffab401cef8261ba0ffedc0142fca96c61002dbff6efaeb3d61001ebff4afb8d6860ffe3bffc2fc4ec8e0ff7fc00e0fb50bce0ffe2bffe4fe347e20ffc5c0048fa5887e0ffb5c00dcfbdc87a0ffdb3feccfbe11ae0ffe03fe9cfde5e520ffc23ff90fd078060ffff3ff38fdea88a0ffe83ff84fb8f5a6fffe00000000";
-               byte[] sampleBsmPacketByte = Hex.decodeHex(sampleBsmPacketStr.toCharArray());
-
-               mockedDatagramPacket.getLength();
-               result = sampleBsmPacketByte.length;
-
-               mockedDatagramPacket.getData();
-               result = sampleBsmPacketByte;
-
-               mockedDatagramPacket.getLength();
-               result = sampleBsmPacketByte.length;
-               
-               capturingOssJ2735Coder.decodeUPERMessageFrameBytes((byte[]) any);
-               result = null;
-               
-               capturingOssJ2735Coder.decodeUPERBsmBytes((byte[]) any);
-               result = mockJ2735Bsm;
-               
-               OdeBsmDataCreatorHelper.createOdeBsmData((J2735Bsm) any, null);
-               result = mockOdeBsmData;
-               
-               capturingMessagePublisher.publish(mockOdeBsmData, anyString);
-               times = 1;
-            }
-         };
-      } catch (Exception e) {
-         fail("Unexpected exception: " + e);
-      }
->>>>>>> 37e0ce71
-
-            capturingLogFileToAsn1CodecPublisher.publish((byte[]) any);
+            testBsmReceiver.publish((byte[]) any);
             times = 1;
          }
       };
@@ -177,7 +81,7 @@
             mockDatagramPacket.getLength();
             result = 1;
 
-            capturingLogFileToAsn1CodecPublisher.publish((byte[]) any);
+            testBsmReceiver.publish((byte[]) any);
             result = new IOException("testException123");
          }
       };
