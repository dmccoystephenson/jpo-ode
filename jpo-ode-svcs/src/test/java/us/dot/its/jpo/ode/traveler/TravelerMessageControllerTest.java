package us.dot.its.jpo.ode.traveler;

import com.oss.asn1.DecodeFailedException;
import com.oss.asn1.DecodeNotSupportedException;
import org.junit.Test;
import org.junit.runner.RunWith;

import mockit.Mocked;
import mockit.integration.junit4.JMockit;
import us.dot.its.jpo.ode.OdeProperties;

import java.io.IOException;

import static org.junit.Assert.assertEquals;
import static org.junit.Assert.fail;
/**
 * Created by anthonychen on 2/10/17.
 */
@RunWith(JMockit.class)
public class TravelerMessageControllerTest {

<<<<<<< HEAD

    /**
     * Created by anthonychen on 2/10/17.
     */

    @Test
    public void shouldRefuseConnectionNullIp() {

        String jsonString = null;


        String response = null;

        try {
            response = TravelerMessageController.timMessage(jsonString);
            fail("Expected IllegalArgumentException");
        } catch (Exception e) {
            assertEquals(IllegalArgumentException.class, e.getClass());
        }
    }

    @Test
    public void testBuildTravelerInformation() throws IOException, DecodeFailedException, DecodeNotSupportedException {
        testBuildTravelerInformation("tim2.json");	// lane
        testBuildTravelerInformation("tim3.json");	// region
    }
    public void testBuildTravelerInformation(String timName) throws IOException, DecodeFailedException, DecodeNotSupportedException {
//        TravelerMessageController timBuilder = new TravelerMessageController();
//        String json = FileUtils.readFileToString(new File("src/test/resources/" + timName));
//        TravelerInformationMessage timMessage = (TravelerInformationMessage)timBuilder.build(json);
//
//        assertEquals(TravelerInformationMessage.class.getSimpleName(), timMessage.getMessageName());
//
//        TravelerInformation tim = J2735Helper.decodeMessage(timMessage.getHexString(), new TravelerInformation());
//        System.out.println(tim);

    }





=======
   /**
    * Created by anthonychen on 2/10/17.
    */

   @Mocked
   private OdeProperties odeProperties;
   
   @Test
   public void shouldRefuseConnectionNullIp() {

      String jsonString = null;

      try {
         new TravelerMessageController(odeProperties).timMessage(jsonString);
         fail("Expected IllegalArgumentException");
      } catch (Exception e) {
         assertEquals(IllegalArgumentException.class, e.getClass());
      }
   }
>>>>>>> 71cbf384

}<|MERGE_RESOLUTION|>--- conflicted
+++ resolved
@@ -19,28 +19,6 @@
 @RunWith(JMockit.class)
 public class TravelerMessageControllerTest {
 
-<<<<<<< HEAD
-
-    /**
-     * Created by anthonychen on 2/10/17.
-     */
-
-    @Test
-    public void shouldRefuseConnectionNullIp() {
-
-        String jsonString = null;
-
-
-        String response = null;
-
-        try {
-            response = TravelerMessageController.timMessage(jsonString);
-            fail("Expected IllegalArgumentException");
-        } catch (Exception e) {
-            assertEquals(IllegalArgumentException.class, e.getClass());
-        }
-    }
-
     @Test
     public void testBuildTravelerInformation() throws IOException, DecodeFailedException, DecodeNotSupportedException {
         testBuildTravelerInformation("tim2.json");	// lane
@@ -58,15 +36,6 @@
 
     }
 
-
-
-
-
-=======
-   /**
-    * Created by anthonychen on 2/10/17.
-    */
-
    @Mocked
    private OdeProperties odeProperties;
    
@@ -82,6 +51,5 @@
          assertEquals(IllegalArgumentException.class, e.getClass());
       }
    }
->>>>>>> 71cbf384
 
 }