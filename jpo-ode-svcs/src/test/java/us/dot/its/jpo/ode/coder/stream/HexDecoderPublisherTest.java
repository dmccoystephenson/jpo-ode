--- conflicted
+++ resolved
@@ -67,13 +67,8 @@
    //I added    ---->        
                capturingScanner.nextLine();
                result = "fakeLine";
-<<<<<<< HEAD
 
                capturingDecoderHelper.decode((BufferedInputStream) any, anyString, (SerialId) any);
-=======
-               capturingDecoderHelper.decode(new BufferedInputStream(new ByteArrayInputStream((byte[]) any)), anyString, (SerialId) any);
-   //          <-----
->>>>>>> d43f8ea7
                result = null;
                times = 1;
 
@@ -96,15 +91,8 @@
                capturingScanner.hasNextLine();
                returns(true, false);
 
-<<<<<<< HEAD
                capturingDecoderHelper.decode((BufferedInputStream) any, anyString, (SerialId) any);
-=======
-//<<<<<<< HEAD
-               capturingDecoderHelper.decode(new BufferedInputStream(new ByteArrayInputStream((byte[]) any)), anyString, (SerialId) any);
-//=======
-//               BsmDecoderHelper.decode((BufferedInputStream) any, anyString, (SerialId) any);
-//>>>>>>> b20b72fa66df16859ba87c1042e311cc3c59db5f
->>>>>>> d43f8ea7
+
                result = new Exception("testException123");
                times = 1;
 
@@ -127,15 +115,8 @@
                capturingScanner.hasNextLine();
                returns(true, false);
 
-<<<<<<< HEAD
                capturingDecoderHelper.decode((BufferedInputStream) any, anyString, (SerialId) any);
-=======
-//<<<<<<< HEAD
-               capturingDecoderHelper.decode(new BufferedInputStream(new ByteArrayInputStream((byte[]) any)), anyString, (SerialId) any);
-//=======
-//               BsmDecoderHelper.decode((BufferedInputStream) any, anyString, (SerialId) any);
-//>>>>>>> b20b72fa66df16859ba87c1042e311cc3c59db5f
->>>>>>> d43f8ea7
+
                result = mockOdeData;
                times = 1;
 
