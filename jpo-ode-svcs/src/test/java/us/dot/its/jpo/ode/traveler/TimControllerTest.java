--- conflicted
+++ resolved
@@ -28,24 +28,15 @@
 import us.dot.its.jpo.ode.dds.DdsStatusMessage;
 import us.dot.its.jpo.ode.eventlog.EventLogger;
 import us.dot.its.jpo.ode.http.InternalServerErrorException;
-<<<<<<< HEAD
-=======
-import us.dot.its.jpo.ode.j2735.dsrc.TravelerInformation;
 import us.dot.its.jpo.ode.model.OdeObject;
 import us.dot.its.jpo.ode.model.OdeTimData;
->>>>>>> 68721db3
 import us.dot.its.jpo.ode.model.OdeTravelerInputData;
 import us.dot.its.jpo.ode.plugin.RoadSideUnit.RSU;
 import us.dot.its.jpo.ode.plugin.SNMP;
 import us.dot.its.jpo.ode.plugin.j2735.DdsAdvisorySituationData;
-<<<<<<< HEAD
+import us.dot.its.jpo.ode.plugin.j2735.OdeTravelerInformationMessage;
 import us.dot.its.jpo.ode.plugin.j2735.builders.TravelerMessageFromHumanToAsnConverter;
 import us.dot.its.jpo.ode.plugin.j2735.timstorage.TravelerInformation;
-import us.dot.its.jpo.ode.services.asn1.Asn1EncodedDataRouter;
-=======
-import us.dot.its.jpo.ode.plugin.j2735.OdeTravelerInformationMessage;
-import us.dot.its.jpo.ode.plugin.j2735.oss.OssTravelerMessageBuilder;
->>>>>>> 68721db3
 import us.dot.its.jpo.ode.snmp.SnmpSession;
 import us.dot.its.jpo.ode.util.DateTimeUtils;
 import us.dot.its.jpo.ode.util.JsonUtils;
@@ -114,22 +105,6 @@
    public void badRequestShouldThrowException() {
 
       try {
-<<<<<<< HEAD
-         new Expectations(JsonUtils.class, DateTimeUtils.class, EventLogger.class, TimController.class) {
-            {
-             //TODO open-ode   
-//               mockTravelerIData.toString();
-               result = "something";
-               minTimes = 0;
-            }
-         };
-      } catch (Exception e) {
-         fail("Unexpected Exception in expectations block: " + e);
-      }
-
-      try {
-=======
->>>>>>> 68721db3
          ResponseEntity<String> response = testTimController.postTim("test123");
          assertEquals("{\"error\":\"Malformed or non-compliant JSON.\"}", response.getBody());
       } catch (Exception e) {
@@ -153,23 +128,8 @@
       try {
          new Expectations() {
             {
-<<<<<<< HEAD
-               mockTravelerInputData.toString();
-               result = "something";
-               minTimes = 0;
-
-               JsonUtils.fromJson(anyString, OdeTravelerInputData.class);
-               result = mockTravelerInputData;
-               mockTravelerInputData.toJson(true);
-               result = "mockTim";
-
-             //TODO open-ode   
-//               mockBuilder.buildTravelerInformation(mockTravelerInputData.getTim());
-//               result = new Exception(new IOException("ExceptionInception"));
-=======
                mockProducer.send(anyString, anyString, (OdeTimData)any);
                mockStringMsgProducer.send(anyString, anyString, anyString);
->>>>>>> 68721db3
             }
          };
       } catch (Exception e) {
@@ -559,8 +519,9 @@
       testTravelerinputData.setRequestID("00000000");
       testTravelerinputData.setSeqID(5);
       
-      ObjectNode encodableTid = TravelerMessageFromHumanToAsnConverter
-            .changeTravelerInformationToAsnValues(JsonUtils.toObjectNode(testTravelerinputData.toJson()));
+      ObjectNode encodableTid = JsonUtils.toObjectNode(testTravelerinputData.toJson());
+      TravelerMessageFromHumanToAsnConverter
+            .convertTravelerInputDataToEncodableTim(encodableTid);
 
       assertEquals("", testTimController.convertToXml(testTravelerinputData, encodableTid));
    }
