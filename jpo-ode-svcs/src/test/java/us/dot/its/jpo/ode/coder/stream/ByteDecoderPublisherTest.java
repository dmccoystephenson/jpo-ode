--- conflicted
+++ resolved
@@ -30,15 +30,8 @@
       try {
          new Expectations() {
             {
-<<<<<<< HEAD
                capturingDecoderHelper.decode((BufferedInputStream) any, anyString, (SerialId) any);
-=======
-//<<<<<<< HEAD
-               capturingDecoderHelper.decode(new BufferedInputStream(new ByteArrayInputStream((byte[]) any)), anyString, (SerialId) any);
-//=======
-//               BsmDecoderHelper.decode((BufferedInputStream) any, anyString, (SerialId) any);
-//>>>>>>> b20b72fa66df16859ba87c1042e311cc3c59db5f
->>>>>>> d43f8ea7
+
                result = null;
                times = 1;
 
@@ -57,15 +50,8 @@
       try {
          new Expectations() {
             {
-<<<<<<< HEAD
                capturingDecoderHelper.decode((BufferedInputStream) any, anyString, (SerialId) any);
-=======
-//<<<<<<< HEAD
-               capturingDecoderHelper.decode(new BufferedInputStream(new ByteArrayInputStream((byte[]) any)), anyString, (SerialId) any);
-//=======
-//               BsmDecoderHelper.decode((BufferedInputStream) any, anyString, (SerialId) any);
-//>>>>>>> b20b72fa66df16859ba87c1042e311cc3c59db5f
->>>>>>> d43f8ea7
+
                result = new Exception("testException123");
                times = 1;
 
@@ -84,15 +70,8 @@
       try {
          new Expectations() {
             {
-<<<<<<< HEAD
                capturingDecoderHelper.decode((BufferedInputStream) any, anyString, (SerialId) any);
-=======
-//<<<<<<< HEAD
-               capturingDecoderHelper.decode(new BufferedInputStream(new ByteArrayInputStream((byte[]) any)), anyString, (SerialId) any);
-//=======
-//               BsmDecoderHelper.decode((BufferedInputStream) any, anyString, (SerialId) any);
-//>>>>>>> b20b72fa66df16859ba87c1042e311cc3c59db5f
->>>>>>> d43f8ea7
+
                result = mockOdeData;
                times = 1;
 
