package us.dot.its.jpo.ode.udp.controller;

//import static org.junit.Assert.assertEquals;

import java.util.concurrent.ExecutorService;
import java.util.concurrent.Executors;
import java.util.concurrent.ThreadFactory;

import org.junit.Test;

import mockit.Capturing;
import mockit.Expectations;
import mockit.Injectable;
import mockit.Mocked;
import mockit.Tested;
import us.dot.its.jpo.ode.dds.AbstractSubscriberDepositor;
import us.dot.its.jpo.ode.udp.AbstractUdpReceiverPublisher;
import us.dot.its.jpo.ode.udp.controller.ServiceManager;

public class ServiceManagerTest {

   @Tested
   ServiceManager testServiceManager;

   @Mocked
   Executors mockExecutors;
   
   @Injectable
   ThreadFactory mockThreadFactory;
   

   @Test
   public void receiverSubmitCallsExecutorService(@Capturing Executors mockExecutors,
         @Injectable AbstractUdpReceiverPublisher mockAbstractUdpReceiverPublisher,
         @Mocked ExecutorService mockExecutorService) {

      new Expectations() {
         {
            Executors.newSingleThreadExecutor((ThreadFactory) any);
            result = mockExecutorService;

            mockExecutorService.submit((AbstractUdpReceiverPublisher) any);
         }
      };

      testServiceManager.submit(mockAbstractUdpReceiverPublisher);

   }
@Test
   public void depositorCallsSubscribe(@Mocked AbstractSubscriberDepositor mockAbstractSubscriberDepositor, @Mocked String mockString) {

      new Expectations() {
         {
<<<<<<< HEAD
            mockAbstractSubscriberDepositor.start(anyString);
=======
            mockAbstractSubscriberDepositor.subscribe(anyString);
            times = 1;
>>>>>>> 0625699a
         }
      };

      testServiceManager.submit(mockAbstractSubscriberDepositor, mockString);
   }

}<|MERGE_RESOLUTION|>--- conflicted
+++ resolved
@@ -1,6 +1,4 @@
 package us.dot.its.jpo.ode.udp.controller;
-
-//import static org.junit.Assert.assertEquals;
 
 import java.util.concurrent.ExecutorService;
 import java.util.concurrent.Executors;
@@ -51,12 +49,8 @@
 
       new Expectations() {
          {
-<<<<<<< HEAD
             mockAbstractSubscriberDepositor.start(anyString);
-=======
-            mockAbstractSubscriberDepositor.subscribe(anyString);
             times = 1;
->>>>>>> 0625699a
          }
       };
 
