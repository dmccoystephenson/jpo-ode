--- conflicted
+++ resolved
@@ -7,14 +7,8 @@
 import mockit.Tested;
 import us.dot.its.jpo.ode.plugin.SituationDataWarehouse;
 import us.dot.its.jpo.ode.plugin.j2735.DdsAdvisorySituationData;
-<<<<<<< HEAD
-import us.dot.its.jpo.ode.plugin.j2735.OdeGeoRegion;
-=======
 import us.dot.its.jpo.ode.plugin.j2735.DdsGeoRegion;
 import us.dot.its.jpo.ode.plugin.j2735.J2735MessageFrame;
-import us.dot.its.jpo.ode.util.CodecUtils;
-import us.dot.its.jpo.ode.util.DateTimeUtils;
->>>>>>> 821332a4
 
 public class AsdMessageTest {
 
@@ -38,7 +32,6 @@
     @Mocked
     ZonedDateTime mockZonedDateTimeStop;
 
-<<<<<<< HEAD
     //TODO open-ode
 //    @Test
 //    public void testEncodeHex(@Mocked final DateTimeUtils dateTimeUtils, @Mocked final CodecUtils codecUtils,
@@ -50,17 +43,5 @@
 //            fail("Unexpected exception in method .enodeHex(): " + e);
 //        }
 //    }
-=======
-    @Test
-    public void testEncodeHex(@Mocked final DateTimeUtils dateTimeUtils, @Mocked final CodecUtils codecUtils,
-            @Mocked final J2735 mockJ2735) {
-
-        try {
-            testAsdMessage.getAsdmDetails().getAdvisoryMessage();
-        } catch (Exception e) {
-            fail("Unexpected exception in method .encodeHex(): " + e);
-        }
-    }
->>>>>>> 821332a4
 
 }