package us.dot.its.jpo.ode.security;

public class SecurityManagerTest {

<<<<<<< HEAD
 //TODO open-ode
//   @Mocked
//   IEEE1609p2Message mockIEEE1609p2Message;
//
//   @Capturing
//   IEEE1609p2Message capturingIEEE1609p2Message;
//
//   @Test
//   public void isValidFalseBecauseOldDate() {
//      new Expectations() {
//         {
//            mockIEEE1609p2Message.getGenerationTime().getTime();
//            result = (new Date().getTime() + 1000);
//         }
//      };
//
//      try {
//          SecurityManager.validateGenerationTime(mockIEEE1609p2Message);
//          fail("expected exception");
//      } catch (SecurityManagerException e) {
//      }
//   }
//
//   @Test
//   public void isValidFalseExceptionOccured(@Mocked SecurityManagerException mockException) {
//      new Expectations() {
//         {
//            mockIEEE1609p2Message.getGenerationTime().getTime();
//            result = mockException;
//         }
//      };
//
//      try {
//          SecurityManager.validateGenerationTime(mockIEEE1609p2Message);
//          fail("expected exception");
//      } catch (SecurityManagerException e) {
//      }
//   }
//
//   @Test
//   public void isValidTrueCorrectDate() {
//      new Expectations() {
//         {
//            mockIEEE1609p2Message.getGenerationTime().getTime();
//            result = (new Date().getTime() - 1000);
//         }
//      };
//
//      try {
//          SecurityManager.validateGenerationTime(mockIEEE1609p2Message);
//      } catch (SecurityManagerException e) {
//          fail("unexpected exception");
//      }
//   }
//
//   @Test
//   public void decodeSignedMessageShouldCallParse() {
//      try {
//         new Expectations() {
//            {
//               IEEE1609p2Message.parse((byte[]) any);
//               times = 1;
//            }
//         };
//
//         SecurityManager.decodeSignedMessage(null);
//      } catch (EncodeFailedException | MessageException | CertificateException | CryptoException
//            | EncodeNotSupportedException e) {
//         fail("Unexpected exception: " + e);
//      }
//   }
//
//   @Test
//   public void getMessagePayloadShouldReturnNullInvalid() {
//      try {
//         new Expectations() {
//            {
//               IEEE1609p2Message.parse((byte[]) any);
//               result = mockIEEE1609p2Message;
//            }
//         };
//         byte[] payload = SecurityManager.getMessagePayload(new byte[] { 0 });
//         assertTrue(payload.length == 0);
//      } catch (SecurityManagerException | EncodeFailedException | MessageException | CertificateException
//            | CryptoException | EncodeNotSupportedException e) {
//         fail("Unexpected exception: " + e);
//      }
//   }
//
//   @Test
//   public void getMessagePayloadShouldReturnOriginalMsgIfEncodingExceptionOccured(
//         @Mocked EncodeFailedException mockEncodeFailedException) {
//      try {
//         new Expectations() {
//            {
//               IEEE1609p2Message.parse((byte[]) any);
//               result = mockIEEE1609p2Message;
//
//               mockIEEE1609p2Message.getPayload();
//               result = mockEncodeFailedException;
//            }
//         };
//
//         byte[] testBytes = new byte[] { 42 };
//         assertEquals(testBytes, SecurityManager.getMessagePayload(testBytes));
//      } catch (SecurityManagerException | EncodeFailedException | MessageException | CertificateException
//            | CryptoException | EncodeNotSupportedException e) {
//         fail("Unexpected exception: " + e);
//      }
//   }
//
//   @Test
//   public void getMessagePayloadShouldThrowSecurityManagerExceptionIfCertificateExceptionOccured(
//         @Mocked CertificateException mockCertificateException) {
//      try {
//         new Expectations() {
//            {
//               IEEE1609p2Message.parse((byte[]) any);
//               result = mockCertificateException;
//            }
//         };
//
//         SecurityManager.getMessagePayload(new byte[] { 0 });
//         fail("Expected SecurityManagerException");
//      } catch (EncodeFailedException | MessageException | CertificateException | CryptoException
//            | EncodeNotSupportedException e) {
//         fail("Unexpected exception: " + e);
//      } catch (SecurityManagerException e) {
//         assertTrue(e.getCause() instanceof CertificateException);
//      }
//   }
//
//   @Test
//   public void getMessagePayloadShouldReturnMessagePayload() {
//
//      byte[] expectedBytes = new byte[] { 123 };
//      try {
//         new Expectations() {
//            {
//               IEEE1609p2Message.parse((byte[]) any);
//               result = mockIEEE1609p2Message;
//
//               mockIEEE1609p2Message.getPayload();
//               result = expectedBytes;
//            }
//         };
//
//         assertEquals(expectedBytes, SecurityManager.getMessagePayload(new byte[] { 42 }));
//      } catch (SecurityManagerException | EncodeFailedException | MessageException | CertificateException
//            | CryptoException | EncodeNotSupportedException e) {
//         fail("Unexpected exception: " + e);
//      }
//   }
=======
   @Mocked
   IEEE1609p2Message mockIEEE1609p2Message;

   @Capturing
   IEEE1609p2Message capturingIEEE1609p2Message;

   @Test
   public void isValidFalseBecauseOldDate() {
      new Expectations() {
         {
            mockIEEE1609p2Message.getGenerationTime().getTime();
            result = (new Date().getTime() + 1000);
         }
      };

      try {
          SecurityManager.validateGenerationTime(mockIEEE1609p2Message);
          fail("expected exception");
      } catch (SecurityManagerException e) {
      }
   }

   @Test
   public void isValidTrueCorrectDate() {
      new Expectations() {
         {
            mockIEEE1609p2Message.getGenerationTime().getTime();
            result = (new Date().getTime() - 1000);
         }
      };

      try {
          SecurityManager.validateGenerationTime(mockIEEE1609p2Message);
      } catch (SecurityManagerException e) {
          fail("unexpected exception");
      }
   }

   @Test
   public void decodeSignedMessageShouldCallParse() {
      try {
         new Expectations() {
            {
               IEEE1609p2Message.parse((byte[]) any);
               times = 1;
            }
         };

         SecurityManager.decodeSignedMessage(null);
      } catch (EncodeFailedException | MessageException | CertificateException | CryptoException
            | EncodeNotSupportedException e) {
         fail("Unexpected exception: " + e);
      }
   }

   @Test
   public void getMessagePayloadShouldReturnNullInvalid() {
      try {
         new Expectations() {
            {
               IEEE1609p2Message.parse((byte[]) any);
               result = mockIEEE1609p2Message;
            }
         };
         byte[] payload = SecurityManager.getMessagePayload(new byte[] { 0 });
         assertTrue(payload.length == 0);
      } catch (SecurityManagerException | EncodeFailedException | MessageException | CertificateException
            | CryptoException | EncodeNotSupportedException e) {
         fail("Unexpected exception: " + e);
      }
   }

   @Test
   public void getMessagePayloadShouldReturnOriginalMsgIfEncodingExceptionOccured() {
      try {
         new Expectations() {
            {
               IEEE1609p2Message.parse((byte[]) any);
               result = mockIEEE1609p2Message;

               mockIEEE1609p2Message.getPayload();
            }
         };

         byte[] testBytes = new byte[] { 42 };
         SecurityManager.getMessagePayload(testBytes);
      } catch (SecurityManagerException | EncodeFailedException | MessageException | CertificateException
            | CryptoException | EncodeNotSupportedException e) {
         fail("Unexpected exception: " + e);
      }
   }

   @Test
   public void getMessagePayloadShouldThrowSecurityManagerExceptionIfCertificateExceptionOccured() {
      try {
         new Expectations() {
            {
               IEEE1609p2Message.parse((byte[]) any);
            }
         };

         SecurityManager.getMessagePayload(new byte[] { 0 });
      } catch (EncodeFailedException | MessageException | CertificateException | CryptoException
            | EncodeNotSupportedException e) {
         fail("Unexpected exception: " + e);
      } catch (SecurityManagerException e) {
         assertTrue(e.getCause() instanceof CertificateException);
      }
   }

   @Test
   public void getMessagePayloadShouldReturnMessagePayload() {

      byte[] expectedBytes = new byte[] { 123 };
      try {
         new Expectations() {
            {
               IEEE1609p2Message.parse((byte[]) any);
               result = mockIEEE1609p2Message;

               mockIEEE1609p2Message.getPayload();
               result = expectedBytes;
            }
         };

         assertEquals(expectedBytes, SecurityManager.getMessagePayload(new byte[] { 42 }));
      } catch (SecurityManagerException | EncodeFailedException | MessageException | CertificateException
            | CryptoException | EncodeNotSupportedException e) {
         fail("Unexpected exception: " + e);
      }
   }
>>>>>>> c1d974cd

}<|MERGE_RESOLUTION|>--- conflicted
+++ resolved
@@ -1,9 +1,24 @@
 package us.dot.its.jpo.ode.security;
+
+import static org.junit.Assert.assertEquals;
+import static org.junit.Assert.assertTrue;
+import static org.junit.Assert.fail;
+
+import java.util.Date;
+
+import org.junit.Test;
+
+//import gov.usdot.cv.security.cert.CertificateException;
+//import gov.usdot.cv.security.crypto.CryptoException;
+//import gov.usdot.cv.security.msg.IEEE1609p2Message;
+//import gov.usdot.cv.security.msg.MessageException;
+import mockit.Capturing;
+import mockit.Expectations;
+import mockit.Mocked;
+import us.dot.its.jpo.ode.security.SecurityManager.SecurityManagerException;
 
 public class SecurityManagerTest {
 
-<<<<<<< HEAD
- //TODO open-ode
 //   @Mocked
 //   IEEE1609p2Message mockIEEE1609p2Message;
 //
@@ -16,22 +31,6 @@
 //         {
 //            mockIEEE1609p2Message.getGenerationTime().getTime();
 //            result = (new Date().getTime() + 1000);
-//         }
-//      };
-//
-//      try {
-//          SecurityManager.validateGenerationTime(mockIEEE1609p2Message);
-//          fail("expected exception");
-//      } catch (SecurityManagerException e) {
-//      }
-//   }
-//
-//   @Test
-//   public void isValidFalseExceptionOccured(@Mocked SecurityManagerException mockException) {
-//      new Expectations() {
-//         {
-//            mockIEEE1609p2Message.getGenerationTime().getTime();
-//            result = mockException;
 //         }
 //      };
 //
@@ -93,8 +92,7 @@
 //   }
 //
 //   @Test
-//   public void getMessagePayloadShouldReturnOriginalMsgIfEncodingExceptionOccured(
-//         @Mocked EncodeFailedException mockEncodeFailedException) {
+//   public void getMessagePayloadShouldReturnOriginalMsgIfEncodingExceptionOccured() {
 //      try {
 //         new Expectations() {
 //            {
@@ -102,12 +100,11 @@
 //               result = mockIEEE1609p2Message;
 //
 //               mockIEEE1609p2Message.getPayload();
-//               result = mockEncodeFailedException;
 //            }
 //         };
 //
 //         byte[] testBytes = new byte[] { 42 };
-//         assertEquals(testBytes, SecurityManager.getMessagePayload(testBytes));
+//         SecurityManager.getMessagePayload(testBytes);
 //      } catch (SecurityManagerException | EncodeFailedException | MessageException | CertificateException
 //            | CryptoException | EncodeNotSupportedException e) {
 //         fail("Unexpected exception: " + e);
@@ -115,18 +112,15 @@
 //   }
 //
 //   @Test
-//   public void getMessagePayloadShouldThrowSecurityManagerExceptionIfCertificateExceptionOccured(
-//         @Mocked CertificateException mockCertificateException) {
+//   public void getMessagePayloadShouldThrowSecurityManagerExceptionIfCertificateExceptionOccured() {
 //      try {
 //         new Expectations() {
 //            {
 //               IEEE1609p2Message.parse((byte[]) any);
-//               result = mockCertificateException;
 //            }
 //         };
 //
 //         SecurityManager.getMessagePayload(new byte[] { 0 });
-//         fail("Expected SecurityManagerException");
 //      } catch (EncodeFailedException | MessageException | CertificateException | CryptoException
 //            | EncodeNotSupportedException e) {
 //         fail("Unexpected exception: " + e);
@@ -156,138 +150,5 @@
 //         fail("Unexpected exception: " + e);
 //      }
 //   }
-=======
-   @Mocked
-   IEEE1609p2Message mockIEEE1609p2Message;
-
-   @Capturing
-   IEEE1609p2Message capturingIEEE1609p2Message;
-
-   @Test
-   public void isValidFalseBecauseOldDate() {
-      new Expectations() {
-         {
-            mockIEEE1609p2Message.getGenerationTime().getTime();
-            result = (new Date().getTime() + 1000);
-         }
-      };
-
-      try {
-          SecurityManager.validateGenerationTime(mockIEEE1609p2Message);
-          fail("expected exception");
-      } catch (SecurityManagerException e) {
-      }
-   }
-
-   @Test
-   public void isValidTrueCorrectDate() {
-      new Expectations() {
-         {
-            mockIEEE1609p2Message.getGenerationTime().getTime();
-            result = (new Date().getTime() - 1000);
-         }
-      };
-
-      try {
-          SecurityManager.validateGenerationTime(mockIEEE1609p2Message);
-      } catch (SecurityManagerException e) {
-          fail("unexpected exception");
-      }
-   }
-
-   @Test
-   public void decodeSignedMessageShouldCallParse() {
-      try {
-         new Expectations() {
-            {
-               IEEE1609p2Message.parse((byte[]) any);
-               times = 1;
-            }
-         };
-
-         SecurityManager.decodeSignedMessage(null);
-      } catch (EncodeFailedException | MessageException | CertificateException | CryptoException
-            | EncodeNotSupportedException e) {
-         fail("Unexpected exception: " + e);
-      }
-   }
-
-   @Test
-   public void getMessagePayloadShouldReturnNullInvalid() {
-      try {
-         new Expectations() {
-            {
-               IEEE1609p2Message.parse((byte[]) any);
-               result = mockIEEE1609p2Message;
-            }
-         };
-         byte[] payload = SecurityManager.getMessagePayload(new byte[] { 0 });
-         assertTrue(payload.length == 0);
-      } catch (SecurityManagerException | EncodeFailedException | MessageException | CertificateException
-            | CryptoException | EncodeNotSupportedException e) {
-         fail("Unexpected exception: " + e);
-      }
-   }
-
-   @Test
-   public void getMessagePayloadShouldReturnOriginalMsgIfEncodingExceptionOccured() {
-      try {
-         new Expectations() {
-            {
-               IEEE1609p2Message.parse((byte[]) any);
-               result = mockIEEE1609p2Message;
-
-               mockIEEE1609p2Message.getPayload();
-            }
-         };
-
-         byte[] testBytes = new byte[] { 42 };
-         SecurityManager.getMessagePayload(testBytes);
-      } catch (SecurityManagerException | EncodeFailedException | MessageException | CertificateException
-            | CryptoException | EncodeNotSupportedException e) {
-         fail("Unexpected exception: " + e);
-      }
-   }
-
-   @Test
-   public void getMessagePayloadShouldThrowSecurityManagerExceptionIfCertificateExceptionOccured() {
-      try {
-         new Expectations() {
-            {
-               IEEE1609p2Message.parse((byte[]) any);
-            }
-         };
-
-         SecurityManager.getMessagePayload(new byte[] { 0 });
-      } catch (EncodeFailedException | MessageException | CertificateException | CryptoException
-            | EncodeNotSupportedException e) {
-         fail("Unexpected exception: " + e);
-      } catch (SecurityManagerException e) {
-         assertTrue(e.getCause() instanceof CertificateException);
-      }
-   }
-
-   @Test
-   public void getMessagePayloadShouldReturnMessagePayload() {
-
-      byte[] expectedBytes = new byte[] { 123 };
-      try {
-         new Expectations() {
-            {
-               IEEE1609p2Message.parse((byte[]) any);
-               result = mockIEEE1609p2Message;
-
-               mockIEEE1609p2Message.getPayload();
-               result = expectedBytes;
-            }
-         };
-
-         assertEquals(expectedBytes, SecurityManager.getMessagePayload(new byte[] { 42 }));
-      } catch (SecurityManagerException | EncodeFailedException | MessageException | CertificateException
-            | CryptoException | EncodeNotSupportedException e) {
-         fail("Unexpected exception: " + e);
-      }
-   }
->>>>>>> c1d974cd
 
 }