--- conflicted
+++ resolved
@@ -100,18 +100,10 @@
 			<artifactId>jpo-ode-plugins</artifactId>
 			<version>0.0.1-SNAPSHOT</version>
 		</dependency>
-<<<<<<< HEAD
-=======
-		<dependency>
-			<groupId>us.dot.its.jpo.ode</groupId>
-			<artifactId>jpo-ode-plugins-asn1-oss</artifactId>
-			<version>0.0.1-SNAPSHOT</version>
-		</dependency>
 		<dependency>
 			<groupId>org.springframework</groupId>
 			<artifactId>spring-messaging</artifactId>
 		</dependency>
->>>>>>> 964af403
 	</dependencies>
 
 	<build>
