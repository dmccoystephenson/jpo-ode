FROM ubuntu:latest
MAINTAINER 583114@bah.com

ENV KAFKA_VERSION 0.10.1.0
ENV SCALA_VERSION 2.11
ENV KAFKA_HOME /opt/kafka_"$SCALA_VERSION"-"$KAFKA_VERSION"

EXPOSE 9092

RUN apt-get update && \
    apt-get install -y zookeeper wget supervisor dnsutils && \
    rm -rf /var/lib/apt/lists/* && \
    apt-get clean && \
    wget -q http://apache.mirrors.spacedump.net/kafka/"$KAFKA_VERSION"/kafka_"$SCALA_VERSION"-"$KAFKA_VERSION".tgz -O /tmp/kafka_"$SCALA_VERSION"-"$KAFKA_VERSION".tgz && \
    tar xfz /tmp/kafka_"$SCALA_VERSION"-"$KAFKA_VERSION".tgz -C /opt && \
    rm /tmp/kafka_"$SCALA_VERSION"-"$KAFKA_VERSION".tgz
<<<<<<< HEAD
ADD jpo-ode-svcs/target/jpo-ode-svcs-0.0.1-SNAPSHOT.jar /home
=======
>>>>>>> 964af403
RUN apt-get update && \
	apt-get install -y software-properties-common && \
	apt-add-repository universe && \
	apt-get install -y maven
RUN apt-get install -y git
RUN apt-get install -y default-jdk
RUN apt-get update && \
	apt-get install -y vim && \
	apt-get clean
RUN apt-get update && \
	apt-get install -y nano && \
	apt-get clean

ADD docker/start.sh /start.sh
ADD docker/createTopic.sh /createTopic.sh
RUN echo "hostname=kafka" >> /opt/kafka_"$SCALA_VERSION"-"$KAFKA_VERSION"/config/server.properties
RUN echo "advertised.host.name=192.168.99.100" >> /opt/kafka_"$SCALA_VERSION"-"$KAFKA_VERSION"/config/server.properties
RUN echo "advertised.port=9092" >> /opt/kafka_"$SCALA_VERSION"-"$KAFKA_VERSION"/config/server.properties
RUN chmod +x start.sh
RUN chmod +x createTopic.sh<|MERGE_RESOLUTION|>--- conflicted
+++ resolved
@@ -14,10 +14,6 @@
     wget -q http://apache.mirrors.spacedump.net/kafka/"$KAFKA_VERSION"/kafka_"$SCALA_VERSION"-"$KAFKA_VERSION".tgz -O /tmp/kafka_"$SCALA_VERSION"-"$KAFKA_VERSION".tgz && \
     tar xfz /tmp/kafka_"$SCALA_VERSION"-"$KAFKA_VERSION".tgz -C /opt && \
     rm /tmp/kafka_"$SCALA_VERSION"-"$KAFKA_VERSION".tgz
-<<<<<<< HEAD
-ADD jpo-ode-svcs/target/jpo-ode-svcs-0.0.1-SNAPSHOT.jar /home
-=======
->>>>>>> 964af403
 RUN apt-get update && \
 	apt-get install -y software-properties-common && \
 	apt-add-repository universe && \
