<<<<<<< HEAD
FROM ubuntu:18.04
MAINTAINER 572682@bah.com

#Install necessary software
RUN apt-get update && \
    apt-get install -y software-properties-common git
RUN apt-get update && \
    apt-get install -y apt-utils
RUN apt-get update && \
    apt-get install -y wget supervisor dnsutils curl jq net-tools
RUN apt-get update && \
    apt-get install -y openjdk-8-jdk
RUN apt-get update && \
    apt-get install -y vim
RUN apt-get update && \
    apt-get install -y nano
RUN apt-get update && \
   apt-cache search maven && apt-get install -y maven
	
RUN apt-get clean

##install docker
#RUN apt-get install -y apt-transport-https ca-certificates
#RUN apt-key adv \
#  --keyserver hkp://ha.pool.sks-keyservers.net:80 \
#  --recv-keys 58118E89F3A912897C070ADBF76221572C52609D
#RUN echo "deb https://apt.dockerproject.org/repo ubuntu-xenial main" | tee /etc/apt/sources.list.d/docker.list
#RUN apt-get update && apt-get install -y docker docker-engine
#RUN apt-cache policy docker-engine
##RUN apt-get install -y linux-image-extra-$(uname -r) linux-image-extra-virtual
#RUN service docker start

#COPY source files
ADD . /home/jpo-ode
ADD docker/start-ode.sh /usr/bin/start-ode.sh
ADD jpo-ode-svcs/src/main/resources/application.properties /home
ADD jpo-ode-svcs/src/main/resources/logback.xml /home

# Build ODE inside the image
RUN cd /home/jpo-ode/jpo-ode-private && mvn clean && mvn install
Run cd /home/jpo-ode && mvn clean install -DskipTests
RUN cp /home/jpo-ode/jpo-ode-svcs/target/jpo-ode-svcs-0.0.1-SNAPSHOT.jar /home

#Change permissions and run scripts
RUN chmod a+x /usr/bin/start-ode.sh

# Use "exec" form so that it runs as PID 1 (useful for graceful shutdown)
#CMD bash -c 'start-kafka.sh & ; start-ode.sh'
CMD bash -c 'start-ode.sh'
=======
FROM maven:3.5.4-jdk-8-alpine as builder
MAINTAINER 583114@bah.com

# Set up the private repo first
WORKDIR /home/jpo-ode-private

COPY ./jpo-ode-private/pom.xml ./pom.xml
COPY ./jpo-ode-private/j2735/pom.xml ./j2735/pom.xml
COPY ./jpo-ode-private/ieee1609dot2/pom.xml ./ieee1609dot2/pom.xml
COPY ./jpo-ode-private/lib/*.jar ./lib/

RUN mvn install:install-file -Dfile=./lib/LunaProvider.jar -DgroupId=com.safenet-inc -DartifactId=luna-provider -Dversion=6.2.2-4 -Dpackaging=jar
RUN mvn install:install-file -Dfile=./lib/jprov_sfnt.jar -DgroupId=com.safenet-inc -DartifactId=safenet-provider -Dversion=5.4 -Dpackaging=jar
RUN mvn install:install-file -Dfile=./lib/oss.jar -DgroupId=asn_1 -DartifactId=oss_soed -Dversion=6.3 -Dpackaging=jar
RUN mvn install:install-file -Dfile=./lib/osslean.jar -DgroupId=asn_1 -DartifactId=oss_lean -Dversion=6.3 -Dpackaging=jar
RUN mvn install:install-file -Dfile=./lib/osstoed.jar -DgroupId=asn_1 -DartifactId=oss_toed -Dversion=6.3 -Dpackaging=jar

RUN mvn dependency:go-offline -B

COPY ./jpo-ode-private .

RUN mvn clean
RUN mvn install -DskipTests

# Now set up the public repo
WORKDIR /home

# COPY ./pom.xml ./pom.xml
# COPY ./jpo-ode-core/pom.xml ./jpo-ode-core/pom.xml
# COPY ./jpo-ode-svcs/pom.xml ./jpo-ode-svcs/pom.xml
# COPY ./jpo-ode-plugins/pom.xml ./jpo-ode-plugins/pom.xml
# COPY ./jpo-ode-common/pom.xml ./jpo-ode-common/pom.xml
# COPY ./jpo-security/pom.xml ./jpo-security/pom.xml
# COPY ./jpo-security-svcs/pom.xml ./jpo-security-svcs/pom.xml
#
# RUN mvn dependency:go-offline package -B

COPY ./ ./

RUN mvn clean install -DskipTests

FROM openjdk:8u171-jre-alpine

WORKDIR /home

COPY --from=builder /home/jpo-ode-svcs/src/main/resources/application.properties /home
COPY --from=builder /home/jpo-ode-svcs/src/main/resources/logback.xml /home
COPY --from=builder /home/jpo-ode-svcs/target/jpo-ode-svcs-0.0.1-SNAPSHOT.jar /home

ENTRYPOINT ["java", \
	"-Djava.rmi.server.hostname=$DOCKER_HOST_IP", \
	"-Dcom.sun.management.jmxremote.port=9090", \
	"-Dcom.sun.management.jmxremote.rmi.port=9090", \
	"-Dcom.sun.management.jmxremote", \
	"-Dcom.sun.management.jmxremote.local.only=true", \
	"-Dcom.sun.management.jmxremote.authenticate=false", \
	"-Dcom.sun.management.jmxremote.ssl=false", \
	"-Dlogback.configurationFile=/home/logback.xml", \
	"-jar", \
	"/home/jpo-ode-svcs-0.0.1-SNAPSHOT.jar"]
>>>>>>> 78b4cf5e
<|MERGE_RESOLUTION|>--- conflicted
+++ resolved
@@ -1,60 +1,9 @@
-<<<<<<< HEAD
-FROM ubuntu:18.04
-MAINTAINER 572682@bah.com
-
-#Install necessary software
-RUN apt-get update && \
-    apt-get install -y software-properties-common git
-RUN apt-get update && \
-    apt-get install -y apt-utils
-RUN apt-get update && \
-    apt-get install -y wget supervisor dnsutils curl jq net-tools
-RUN apt-get update && \
-    apt-get install -y openjdk-8-jdk
-RUN apt-get update && \
-    apt-get install -y vim
-RUN apt-get update && \
-    apt-get install -y nano
-RUN apt-get update && \
-   apt-cache search maven && apt-get install -y maven
-	
-RUN apt-get clean
-
-##install docker
-#RUN apt-get install -y apt-transport-https ca-certificates
-#RUN apt-key adv \
-#  --keyserver hkp://ha.pool.sks-keyservers.net:80 \
-#  --recv-keys 58118E89F3A912897C070ADBF76221572C52609D
-#RUN echo "deb https://apt.dockerproject.org/repo ubuntu-xenial main" | tee /etc/apt/sources.list.d/docker.list
-#RUN apt-get update && apt-get install -y docker docker-engine
-#RUN apt-cache policy docker-engine
-##RUN apt-get install -y linux-image-extra-$(uname -r) linux-image-extra-virtual
-#RUN service docker start
-
-#COPY source files
-ADD . /home/jpo-ode
-ADD docker/start-ode.sh /usr/bin/start-ode.sh
-ADD jpo-ode-svcs/src/main/resources/application.properties /home
-ADD jpo-ode-svcs/src/main/resources/logback.xml /home
-
-# Build ODE inside the image
-RUN cd /home/jpo-ode/jpo-ode-private && mvn clean && mvn install
-Run cd /home/jpo-ode && mvn clean install -DskipTests
-RUN cp /home/jpo-ode/jpo-ode-svcs/target/jpo-ode-svcs-0.0.1-SNAPSHOT.jar /home
-
-#Change permissions and run scripts
-RUN chmod a+x /usr/bin/start-ode.sh
-
-# Use "exec" form so that it runs as PID 1 (useful for graceful shutdown)
-#CMD bash -c 'start-kafka.sh & ; start-ode.sh'
-CMD bash -c 'start-ode.sh'
-=======
 FROM maven:3.5.4-jdk-8-alpine as builder
 MAINTAINER 583114@bah.com
 
 # Set up the private repo first
 WORKDIR /home/jpo-ode-private
-
+	
 COPY ./jpo-ode-private/pom.xml ./pom.xml
 COPY ./jpo-ode-private/j2735/pom.xml ./j2735/pom.xml
 COPY ./jpo-ode-private/ieee1609dot2/pom.xml ./ieee1609dot2/pom.xml
@@ -108,5 +57,4 @@
 	"-Dcom.sun.management.jmxremote.ssl=false", \
 	"-Dlogback.configurationFile=/home/logback.xml", \
 	"-jar", \
-	"/home/jpo-ode-svcs-0.0.1-SNAPSHOT.jar"]
->>>>>>> 78b4cf5e
+	"/home/jpo-ode-svcs-0.0.1-SNAPSHOT.jar"]