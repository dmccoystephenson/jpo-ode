--- conflicted
+++ resolved
@@ -105,11 +105,7 @@
       <dependency>
         <groupId>ch.qos.logback</groupId>
         <artifactId>logback-core</artifactId>
-<<<<<<< HEAD
-        <version>1.4.14</version>
-=======
         <version>1.2.13</version>
->>>>>>> 46ed144a
       </dependency>
     </dependencies>
   </dependencyManagement>
