<?xml version="1.0" encoding="UTF-8"?>
<project xmlns="http://maven.apache.org/POM/4.0.0"
  xmlns:xsi="http://www.w3.org/2001/XMLSchema-instance"
  xsi:schemaLocation="http://maven.apache.org/POM/4.0.0 http://maven.apache.org/xsd/maven-4.0.0.xsd">
  <modelVersion>4.0.0</modelVersion>

  <parent>
    <groupId>org.springframework.boot</groupId>
    <artifactId>spring-boot-starter-parent</artifactId>
    <version>1.4.1.RELEASE</version>
    <relativePath /> <!-- lookup parent from repository -->
  </parent>

  <groupId>usdot.jpo.ode</groupId>
  <artifactId>jpo-ode</artifactId>
  <version>0.0.1-SNAPSHOT</version>
  <packaging>pom</packaging>
  <modules>
    <module>jpo-ode-common</module>
    <module>jpo-ode-plugins</module>
    <module>jpo-ode-core</module>
    <module>jpo-ode-svcs</module>
<<<<<<< HEAD
    <module>jpo-ode-plugins</module>
    <module>jpo-ode-common</module>
    <module>jpo-security-svcs</module>
=======
    <module>jpo-security</module>
>>>>>>> c1d974cd
  </modules>

  <repositories>
    <!-- <repository> <id>cnsi-ode-repo</id> <url>http://dropbox.cnsi.com/nexus/content/repositories/ODE/</url> 
      </repository> -->
  </repositories>

  <properties>
    <project.build.sourceEncoding>UTF-8</project.build.sourceEncoding>
    <project.reporting.outputEncoding>UTF-8</project.reporting.outputEncoding>
    <java.version>1.8</java.version>

    <!-- Generic properties -->
    <finalLocation>${project.build.directory}/${project.artifactId}-${project.version}</finalLocation>
    <timestamp>${maven.build.timestamp}</timestamp>
    <maven.build.timestamp.format>yyyy-MM-dd'T'HH:mm:ss.SSSZ</maven.build.timestamp.format>
  </properties>

  <dependencies>

    <dependency>
      <groupId>org.springframework.boot</groupId>
      <artifactId>spring-boot-starter</artifactId>
    </dependency>

    <dependency>
      <groupId>org.springframework.boot</groupId>
      <artifactId>spring-boot-starter-test</artifactId>
      <scope>test</scope>
    </dependency>

    <dependency>
      <groupId>org.jmockit</groupId>
      <artifactId>jmockit</artifactId>
      <version>1.40</version>
      <scope>test</scope>
    </dependency>
    <dependency>
      <groupId>junit</groupId>
      <artifactId>junit</artifactId>
      <scope>test</scope>
    </dependency>
  </dependencies>

  <dependencyManagement>
    <dependencies>
      <dependency>
        <groupId>org.springframework.cloud</groupId>
        <artifactId>spring-cloud-dependencies</artifactId>
        <version>Camden.SR1</version>
        <type>pom</type>
        <scope>import</scope>
      </dependency>
    </dependencies>
  </dependencyManagement>

  <build>
    <pluginManagement>
      <plugins>
        <plugin>
          <groupId>org.springframework.boot</groupId>
          <artifactId>spring-boot-maven-plugin</artifactId>
        </plugin>
        <plugin>
          <groupId>org.apache.maven.plugins</groupId>
          <artifactId>maven-compiler-plugin</artifactId>
          <configuration>
            <source>1.8</source>
            <target>1.8</target>
          </configuration>
        </plugin>
        <plugin>
          <groupId>org.apache.maven.plugins</groupId>
          <artifactId>maven-surefire-plugin</artifactId>
          <version>2.22.1</version>
          <configuration>
            <systemPropertyVariables>
              <loader.path>${loader.path}</loader.path>
              <buildDirectory>${project.build.directory}</buildDirectory>
            </systemPropertyVariables>
          </configuration>
        </plugin>
      </plugins>
    </pluginManagement>
  </build>

</project><|MERGE_RESOLUTION|>--- conflicted
+++ resolved
@@ -20,13 +20,6 @@
     <module>jpo-ode-plugins</module>
     <module>jpo-ode-core</module>
     <module>jpo-ode-svcs</module>
-<<<<<<< HEAD
-    <module>jpo-ode-plugins</module>
-    <module>jpo-ode-common</module>
-    <module>jpo-security-svcs</module>
-=======
-    <module>jpo-security</module>
->>>>>>> c1d974cd
   </modules>
 
   <repositories>
