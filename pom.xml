<?xml version="1.0" encoding="UTF-8"?>
<project xmlns="http://maven.apache.org/POM/4.0.0" xmlns:xsi="http://www.w3.org/2001/XMLSchema-instance" xsi:schemaLocation="http://maven.apache.org/POM/4.0.0 http://maven.apache.org/xsd/maven-4.0.0.xsd">
  <modelVersion>4.0.0</modelVersion>

  <parent>
    <groupId>org.springframework.boot</groupId>
    <artifactId>spring-boot-starter-parent</artifactId>
    <version>1.4.1.RELEASE</version>
    <relativePath /> <!-- lookup parent from repository -->
  </parent>

  <scm>
    <developerConnection>scm:git:https://github.com/usdot-jpo-ode/jpo-ode.git</developerConnection>
<<<<<<< HEAD
    <tag>jpo-ode-1.0.1</tag>
=======
    <tag>jpo-ode-1.0.2</tag>
>>>>>>> c34c511a
  </scm>

  <groupId>usdot.jpo.ode</groupId>
  <artifactId>jpo-ode</artifactId>
<<<<<<< HEAD
  <version>1.0.1</version>
=======
  <version>1.0.2</version>
>>>>>>> c34c511a
  <packaging>pom</packaging>
  <modules>
    <module>jpo-ode-common</module>
    <module>jpo-ode-plugins</module>
    <module>jpo-ode-core</module>
    <module>jpo-ode-svcs</module>
  </modules>

  <repositories>
    <!-- <repository> <id>cnsi-ode-repo</id> <url>http://dropbox.cnsi.com/nexus/content/repositories/ODE/</url> 
      </repository> -->
  </repositories>

  <properties>
    <project.build.sourceEncoding>UTF-8</project.build.sourceEncoding>
    <project.reporting.outputEncoding>UTF-8</project.reporting.outputEncoding>
    <java.version>1.8</java.version>

    <!-- Generic properties -->
    <finalLocation>${project.build.directory}/${project.artifactId}-${project.version}</finalLocation>
    <timestamp>${maven.build.timestamp}</timestamp>
    <maven.build.timestamp.format>yyyy-MM-dd'T'HH:mm:ss.SSSZ</maven.build.timestamp.format>
  </properties>

  <dependencies>

    <dependency>
      <groupId>org.springframework.boot</groupId>
      <artifactId>spring-boot-starter</artifactId>
    </dependency>

    <dependency>
      <groupId>org.springframework.boot</groupId>
      <artifactId>spring-boot-starter-test</artifactId>
      <scope>test</scope>
    </dependency>

    <dependency>
      <groupId>org.jmockit</groupId>
      <artifactId>jmockit</artifactId>
      <version>1.40</version>
      <scope>test</scope>
    </dependency>
    <dependency>
      <groupId>junit</groupId>
      <artifactId>junit</artifactId>
      <scope>test</scope>
    </dependency>
  </dependencies>

  <dependencyManagement>
    <dependencies>
      <dependency>
        <groupId>org.springframework.cloud</groupId>
        <artifactId>spring-cloud-dependencies</artifactId>
        <version>Camden.SR1</version>
        <type>pom</type>
        <scope>import</scope>
      </dependency>
    </dependencies>
  </dependencyManagement>

  <build>
    <pluginManagement>
      <plugins>
        <plugin>
          <groupId>org.springframework.boot</groupId>
          <artifactId>spring-boot-maven-plugin</artifactId>
        </plugin>
        <plugin>
          <groupId>org.apache.maven.plugins</groupId>
          <artifactId>maven-compiler-plugin</artifactId>
          <configuration>
            <source>1.8</source>
            <target>1.8</target>
          </configuration>
        </plugin>
        <plugin>
          <groupId>org.apache.maven.plugins</groupId>
          <artifactId>maven-surefire-plugin</artifactId>
          <version>2.22.1</version>
          <configuration>
            <systemPropertyVariables>
              <loader.path>${loader.path}</loader.path>
              <buildDirectory>${project.build.directory}</buildDirectory>
            </systemPropertyVariables>
          </configuration>
        </plugin>
        <plugin>
          <groupId>org.apache.maven.plugins</groupId>
          <artifactId>maven-release-plugin</artifactId>
          <version>2.5.3</version>
        </plugin>
	</plugins>
    </pluginManagement>
  </build>

</project><|MERGE_RESOLUTION|>--- conflicted
+++ resolved
@@ -11,20 +11,12 @@
 
   <scm>
     <developerConnection>scm:git:https://github.com/usdot-jpo-ode/jpo-ode.git</developerConnection>
-<<<<<<< HEAD
-    <tag>jpo-ode-1.0.1</tag>
-=======
     <tag>jpo-ode-1.0.2</tag>
->>>>>>> c34c511a
   </scm>
 
   <groupId>usdot.jpo.ode</groupId>
   <artifactId>jpo-ode</artifactId>
-<<<<<<< HEAD
-  <version>1.0.1</version>
-=======
   <version>1.0.2</version>
->>>>>>> c34c511a
   <packaging>pom</packaging>
   <modules>
     <module>jpo-ode-common</module>
