--- conflicted
+++ resolved
@@ -1,8 +1,5 @@
-call docker-compose stop
-call docker-compose rm -f -v
-<<<<<<< HEAD
-=======
-call mvn clean install -DskipTests
->>>>>>> eec4df3f
-call docker-compose up --build -d
+call docker-compose stop
+call docker-compose rm -f -v
+call mvn clean install -DskipTests
+call docker-compose up --build -d
 call docker-compose ps