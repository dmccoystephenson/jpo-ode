version: '3'
services:
  zookeeper:
    image: wurstmeister/zookeeper
    ports:
      - "2181:2181"

  kafka:
    build: ./docker/kafka
    ports:
      - "9092:9092"
    environment:
      DOCKER_HOST_IP: ${DOCKER_HOST_IP}
      ZK: ${DOCKER_HOST_IP}:2181
      KAFKA_ADVERTISED_HOST_NAME: ${DOCKER_HOST_IP}
      KAFKA_ZOOKEEPER_CONNECT: zookeeper:2181
      KAFKA_AUTO_CREATE_TOPICS_ENABLE: "true"
      KAFKA_DELETE_TOPIC_ENABLED: "true"
      KAFKA_CLEANUP_POLICY: "delete" # delete old logs
      KAFKA_LOG_RETENTION_HOURS: 2
      KAFKA_GROUP_INITIAL_REBALANCE_DELAY_MS: 3000
      KAFKA_RETENTION_MS: 7200000    # delete old logs after 2 hours
      KAFKA_SEGMENT_MS:   7200000    # roll segment logs every 2 hours.
                                     # This configuration controls the period of time after
                                     # which Kafka will force the log to roll even if the segment
                                     # file isn't full to ensure that retention can delete or compact old data.
    depends_on:
      - zookeeper
    links:
      - zookeeper
    volumes:
<<<<<<< HEAD
      - /C/var/run/docker.sock:/var/run/docker.sock
=======
      - ${DOCKER_SHARED_VOLUME}/var/run/docker.sock:/var/run/docker.sock
>>>>>>> 49f591a3

  ode:
    build: .
    ports:
      - "8080:8080"
      - "9090:9090"
      - "46753:46753/udp"
      - "46800:46800/udp"
      - "5555:5555/udp"
      - "6666:6666/udp"
    environment:
      DOCKER_HOST_IP: ${DOCKER_HOST_IP}
      ZK: ${DOCKER_HOST_IP}:2181
      SPRING_CONFIG_LOCATION: /host_share/config/
      ODE_DDS_CAS_USERNAME: ${ODE_DDS_CAS_USERNAME}
      ODE_DDS_CAS_PASSWORD: ${ODE_DDS_CAS_PASSWORD}
      ODE_EXTERNAL_IPV4: ${ODE_EXTERNAL_IPV4}
      ODE_EXTERNAL_IPV6: ${ODE_EXTERNAL_IPV6}
      ODE_SECURITY_SVCS_SIGNATURE_URI: ${ODE_SECURITY_SVCS_SIGNATURE_URI}
# Commented out for latest schemaVersion. Uncomment to set for older schemaVersion
#      ODE_OUTPUT_SCHEMA_VERSION: ${ODE_OUTPUT_SCHEMA_VERSION}
    depends_on:
      - kafka
    links:
      - kafka
      - zookeeper
    volumes:
      - ${DOCKER_SHARED_VOLUME}/ode:/jpo-ode

  adm:
    build: ./asn1_codec
    image: jpoode_acm:latest
    environment:
      DOCKER_HOST_IP: ${DOCKER_HOST_IP}
      ACM_CONFIG_FILE: adm.properties
    depends_on:
      - kafka
    links:
      - kafka
    volumes:
      - ${DOCKER_SHARED_VOLUME}/adm:/asn1_codec_share

  aem:
    build: ./asn1_codec
    image: jpoode_acm:latest
    environment:
      DOCKER_HOST_IP: ${DOCKER_HOST_IP}
      ACM_CONFIG_FILE: aem.properties
    depends_on:
      - kafka
    links:
      - kafka
    volumes:
      - ${DOCKER_SHARED_VOLUME}/aem:/asn1_codec_share

  ppm_bsm:
    build: 
      context: ./jpo-cvdp
      args:
        PPM_CONFIG_FILE: ${PPM_BSM_CONFIG_FILE}
        PPM_MAP_FILE: ${PPM_MAP_FILE}
    image: jpoode_ppm_bsm:latest
    environment:
      DOCKER_HOST_IP: ${DOCKER_HOST_IP}
      PPM_CONFIG_FILE: ${PPM_BSM_CONFIG_FILE}
      PPM_MAP_FILE: ${PPM_MAP_FILE}
    volumes:
      - ${DOCKER_SHARED_VOLUME}/ppm_bsm:/ppm_data
    depends_on:
      - kafka

  ppm_tim:
    build: 
      context: ./jpo-cvdp
      args:
        PPM_CONFIG_FILE: ${PPM_TIM_CONFIG_FILE}
        PPM_MAP_FILE: ${PPM_MAP_FILE}
    image: jpoode_ppm_tim:latest
    environment:
      DOCKER_HOST_IP: ${DOCKER_HOST_IP}
      PPM_CONFIG_FILE: ${PPM_TIM_CONFIG_FILE}
      PPM_MAP_FILE: ${PPM_MAP_FILE}
    volumes:
      - ${DOCKER_SHARED_VOLUME}/ppm_tim:/ppm_data
    depends_on:
      - kafka

  cvpep_bsm_depositor:
    build: ./jpo-s3-deposit
    image: jpoode_s3dep:latest
    environment:
      AWS_ACCESS_KEY_ID: ${CVPEP_BSM_ACCESS_KEY_ID}
      AWS_SECRET_ACCESS_KEY: ${CVPEP_BSM_SECRET_ACCESS_KEY}
      DOCKER_HOST_IP: ${DOCKER_HOST_IP}
      DEPOSIT_BUCKET_NAME: ${CVPEP_BSM_BUCKET_NAME}
      DEPOSIT_KEY_NAME: ${CVPEP_BSM_DEPOSIT_KEY}
      DEPOSIT_TOPIC: ${CVPEP_BSM_TOPIC}
    depends_on:
     - kafka
    links:
     - kafka

  rde_bsm_depositor:
    build: ./jpo-s3-deposit
    image: jpoode_s3dep:latest
    environment:
      AWS_ACCESS_KEY_ID: ${RDE_BSM_ACCESS_KEY_ID}
      AWS_SECRET_ACCESS_KEY: ${RDE_BSM_SECRET_ACCESS_KEY}
      DOCKER_HOST_IP: ${DOCKER_HOST_IP}
      DEPOSIT_BUCKET_NAME: ${RDE_BSM_BUCKET_NAME}
      DEPOSIT_KEY_NAME: ${RDE_BSM_DEPOSIT_KEY}
      DEPOSIT_TOPIC: ${RDE_BSM_TOPIC}
    depends_on:
     - kafka
    links:
     - kafka

  cvpep_tim_depositor:
    build: ./jpo-s3-deposit
    image: jpoode_s3dep:latest
    environment:
      AWS_ACCESS_KEY_ID: ${CVPEP_TIM_ACCESS_KEY_ID}
      AWS_SECRET_ACCESS_KEY: ${CVPEP_TIM_SECRET_ACCESS_KEY}
      DOCKER_HOST_IP: ${DOCKER_HOST_IP}
      DEPOSIT_BUCKET_NAME: ${CVPEP_TIM_BUCKET_NAME}
      DEPOSIT_KEY_NAME: ${CVPEP_TIM_DEPOSIT_KEY}
      DEPOSIT_TOPIC: ${CVPEP_TIM_TOPIC}
    depends_on:
     - kafka
    links:
     - kafka

  rde_tim_depositor:
    build: ./jpo-s3-deposit
    image: jpoode_s3dep:latest
    environment:
      AWS_ACCESS_KEY_ID: ${RDE_TIM_ACCESS_KEY_ID}
      AWS_SECRET_ACCESS_KEY: ${RDE_TIM_SECRET_ACCESS_KEY}
      DOCKER_HOST_IP: ${DOCKER_HOST_IP}
      DEPOSIT_BUCKET_NAME: ${RDE_TIM_BUCKET_NAME}
      DEPOSIT_KEY_NAME: ${RDE_TIM_DEPOSIT_KEY}
      DEPOSIT_TOPIC: ${RDE_TIM_TOPIC}
    depends_on:
     - kafka
    links:
     - kafka
  sec:
    build: ./jpo-security-svcs
    ports:
     - "8090:8090"
    environment:
      SEC_CRYPTO_SERVICE_BASE_URI: ${SEC_CRYPTO_SERVICE_BASE_URI}<|MERGE_RESOLUTION|>--- conflicted
+++ resolved
@@ -1,3 +1,5 @@
+# DOCKER_SHARED_VOLUME_WINDOWS should be defined for Windows host machine as C: and not defined for Linux hosts
+
 version: '3'
 services:
   zookeeper:
@@ -29,11 +31,7 @@
     links:
       - zookeeper
     volumes:
-<<<<<<< HEAD
-      - /C/var/run/docker.sock:/var/run/docker.sock
-=======
-      - ${DOCKER_SHARED_VOLUME}/var/run/docker.sock:/var/run/docker.sock
->>>>>>> 49f591a3
+      - ${DOCKER_SHARED_VOLUME_WINDOWS}/var/run/docker.sock:/var/run/docker.sock
 
   ode:
     build: .
@@ -61,7 +59,7 @@
       - kafka
       - zookeeper
     volumes:
-      - ${DOCKER_SHARED_VOLUME}/ode:/jpo-ode
+      - ${DOCKER_SHARED_VOLUME}:/jpo-ode
 
   adm:
     build: ./asn1_codec
@@ -74,7 +72,7 @@
     links:
       - kafka
     volumes:
-      - ${DOCKER_SHARED_VOLUME}/adm:/asn1_codec_share
+      - ${DOCKER_SHARED_VOLUME}:/asn1_codec_share
 
   aem:
     build: ./asn1_codec
@@ -87,37 +85,31 @@
     links:
       - kafka
     volumes:
-      - ${DOCKER_SHARED_VOLUME}/aem:/asn1_codec_share
+      - ${DOCKER_SHARED_VOLUME}:/asn1_codec_share
 
   ppm_bsm:
     build: 
       context: ./jpo-cvdp
-      args:
-        PPM_CONFIG_FILE: ${PPM_BSM_CONFIG_FILE}
-        PPM_MAP_FILE: ${PPM_MAP_FILE}
-    image: jpoode_ppm_bsm:latest
+      dockerfile: Dockerfile
+    image: jpoode_ppm:latest
     environment:
       DOCKER_HOST_IP: ${DOCKER_HOST_IP}
-      PPM_CONFIG_FILE: ${PPM_BSM_CONFIG_FILE}
-      PPM_MAP_FILE: ${PPM_MAP_FILE}
+      PPM_CONFIG_FILE: ppmBsm.properties
     volumes:
-      - ${DOCKER_SHARED_VOLUME}/ppm_bsm:/ppm_data
+      - ${DOCKER_SHARED_VOLUME}:/ppm_data
     depends_on:
       - kafka
 
   ppm_tim:
     build: 
       context: ./jpo-cvdp
-      args:
-        PPM_CONFIG_FILE: ${PPM_TIM_CONFIG_FILE}
-        PPM_MAP_FILE: ${PPM_MAP_FILE}
-    image: jpoode_ppm_tim:latest
+      dockerfile: Dockerfile
+    image: jpoode_ppm:latest
     environment:
       DOCKER_HOST_IP: ${DOCKER_HOST_IP}
-      PPM_CONFIG_FILE: ${PPM_TIM_CONFIG_FILE}
-      PPM_MAP_FILE: ${PPM_MAP_FILE}
+      PPM_CONFIG_FILE: ppmTim.properties
     volumes:
-      - ${DOCKER_SHARED_VOLUME}/ppm_tim:/ppm_data
+      - ${DOCKER_SHARED_VOLUME}:/ppm_data
     depends_on:
       - kafka
 
