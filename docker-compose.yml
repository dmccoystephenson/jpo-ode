--- conflicted
+++ resolved
@@ -1,8 +1,5 @@
-<<<<<<< HEAD
-=======
 # DOCKER_SHARED_VOLUME_WINDOWS should be defined for Windows host machine as C: and not defined for Linux hosts
 
->>>>>>> eec4df3f
 version: '3'
 services:
   zookeeper:
@@ -88,15 +85,10 @@
       - ${DOCKER_SHARED_VOLUME}:/asn1_codec_share
 
   ppm_bsm:
-<<<<<<< HEAD
-    build: ./jpo-cvdp
-    image: jpo-ode_ppm:latest
-=======
     build: 
       context: ./jpo-cvdp
       dockerfile: Dockerfile
-    image: jpoode_ppm:latest
->>>>>>> eec4df3f
+    image: jpo-ode_ppm:latest
     environment:
       DOCKER_HOST_IP: ${DOCKER_HOST_IP}
       PPM_CONFIG_FILE: ppmBsm.properties
@@ -106,15 +98,10 @@
       - kafka
 
   ppm_tim:
-<<<<<<< HEAD
-    build: ./jpo-cvdp
-    image: jpo-ode_ppm:latest
-=======
     build: 
       context: ./jpo-cvdp
       dockerfile: Dockerfile
-    image: jpoode_ppm:latest
->>>>>>> eec4df3f
+    image: jpo-ode_ppm:latest
     environment:
       DOCKER_HOST_IP: ${DOCKER_HOST_IP}
       PPM_CONFIG_FILE: ppmTim.properties
