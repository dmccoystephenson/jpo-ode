package us.dot.its.jpo.ode.model;

import com.fasterxml.jackson.databind.JsonNode;

import java.util.ArrayList;
import java.util.Iterator;
import java.util.List;

public class OdeAsn1Metadata extends OdeLogMetadata {

   private static final long serialVersionUID = -8601265839394150140L;

   private List<Asn1Encoding> encodings = new ArrayList<Asn1Encoding>();

   public OdeAsn1Metadata() {
      super();
   }

   public OdeAsn1Metadata(OdeMsgPayload payload) {
      super(payload);
   }

   public OdeAsn1Metadata(JsonNode metadata) {
      setEncodings(metadata.get("encodings").get("encodings"));
      setRecordGeneratedAt(metadata.get("generatedAt").asText());
      setRecordGeneratedBy(GeneratedBy.valueOf(metadata.get("generatedBy").asText()));
      setLogFileName(metadata.get("logFileName").asText());
      setRecordType(metadata.get("recordType").asText());
      setPayloadType(metadata.get("payloadType").asText());
<<<<<<< HEAD
      setOdeReceivedAt(metadata.get("receivedAt").asText());
=======
      setReceivedAt(metadata.get("odeReceivedAt").asText());
>>>>>>> c647a69b
      setSanitized(metadata.get("sanitized").asBoolean());
      setSchemaVersion(metadata.get("schemaVersion").asInt());
      setSerialId(new SerialId(metadata.get("serialId")));
      setValidSignature(metadata.get("validSignature").asBoolean());
   }

   private void setEncodings(JsonNode encodings) {
      if (encodings.isArray()) {
         Iterator<JsonNode> elements = encodings.elements();

         while (elements.hasNext()) {
            this.encodings.add(new Asn1Encoding(elements.next()));
         }
      }
   }

   public List<Asn1Encoding> getEncodings() {
      return encodings;
   }

   public void setEncodings(List<Asn1Encoding> encodings) {
      this.encodings = encodings;
   }

   public OdeAsn1Metadata addEncoding(Asn1Encoding encoding) {
      encodings.add(encoding);
      return this;
   }
}
<|MERGE_RESOLUTION|>--- conflicted
+++ resolved
@@ -1,63 +1,59 @@
-package us.dot.its.jpo.ode.model;
-
-import com.fasterxml.jackson.databind.JsonNode;
-
-import java.util.ArrayList;
-import java.util.Iterator;
-import java.util.List;
-
-public class OdeAsn1Metadata extends OdeLogMetadata {
-
-   private static final long serialVersionUID = -8601265839394150140L;
-
-   private List<Asn1Encoding> encodings = new ArrayList<Asn1Encoding>();
-
-   public OdeAsn1Metadata() {
-      super();
-   }
-
-   public OdeAsn1Metadata(OdeMsgPayload payload) {
-      super(payload);
-   }
-
-   public OdeAsn1Metadata(JsonNode metadata) {
-      setEncodings(metadata.get("encodings").get("encodings"));
-      setRecordGeneratedAt(metadata.get("generatedAt").asText());
-      setRecordGeneratedBy(GeneratedBy.valueOf(metadata.get("generatedBy").asText()));
-      setLogFileName(metadata.get("logFileName").asText());
-      setRecordType(metadata.get("recordType").asText());
-      setPayloadType(metadata.get("payloadType").asText());
-<<<<<<< HEAD
-      setOdeReceivedAt(metadata.get("receivedAt").asText());
-=======
-      setReceivedAt(metadata.get("odeReceivedAt").asText());
->>>>>>> c647a69b
-      setSanitized(metadata.get("sanitized").asBoolean());
-      setSchemaVersion(metadata.get("schemaVersion").asInt());
-      setSerialId(new SerialId(metadata.get("serialId")));
-      setValidSignature(metadata.get("validSignature").asBoolean());
-   }
-
-   private void setEncodings(JsonNode encodings) {
-      if (encodings.isArray()) {
-         Iterator<JsonNode> elements = encodings.elements();
-
-         while (elements.hasNext()) {
-            this.encodings.add(new Asn1Encoding(elements.next()));
-         }
-      }
-   }
-
-   public List<Asn1Encoding> getEncodings() {
-      return encodings;
-   }
-
-   public void setEncodings(List<Asn1Encoding> encodings) {
-      this.encodings = encodings;
-   }
-
-   public OdeAsn1Metadata addEncoding(Asn1Encoding encoding) {
-      encodings.add(encoding);
-      return this;
-   }
-}
+package us.dot.its.jpo.ode.model;
+
+import com.fasterxml.jackson.databind.JsonNode;
+
+import java.util.ArrayList;
+import java.util.Iterator;
+import java.util.List;
+
+public class OdeAsn1Metadata extends OdeLogMetadata {
+
+   private static final long serialVersionUID = -8601265839394150140L;
+
+   private List<Asn1Encoding> encodings = new ArrayList<Asn1Encoding>();
+
+   public OdeAsn1Metadata() {
+      super();
+   }
+
+   public OdeAsn1Metadata(OdeMsgPayload payload) {
+      super(payload);
+   }
+
+   public OdeAsn1Metadata(JsonNode metadata) {
+      setEncodings(metadata.get("encodings").get("encodings"));
+      setRecordGeneratedAt(metadata.get("generatedAt").asText());
+      setRecordGeneratedBy(GeneratedBy.valueOf(metadata.get("generatedBy").asText()));
+      setLogFileName(metadata.get("logFileName").asText());
+      setRecordType(metadata.get("recordType").asText());
+      setPayloadType(metadata.get("payloadType").asText());
+      setOdeReceivedAt(metadata.get("odReceivedAt").asText());
+      setSanitized(metadata.get("sanitized").asBoolean());
+      setSchemaVersion(metadata.get("schemaVersion").asInt());
+      setSerialId(new SerialId(metadata.get("serialId")));
+      setValidSignature(metadata.get("validSignature").asBoolean());
+   }
+
+   private void setEncodings(JsonNode encodings) {
+      if (encodings.isArray()) {
+         Iterator<JsonNode> elements = encodings.elements();
+
+         while (elements.hasNext()) {
+            this.encodings.add(new Asn1Encoding(elements.next()));
+         }
+      }
+   }
+
+   public List<Asn1Encoding> getEncodings() {
+      return encodings;
+   }
+
+   public void setEncodings(List<Asn1Encoding> encodings) {
+      this.encodings = encodings;
+   }
+
+   public OdeAsn1Metadata addEncoding(Asn1Encoding encoding) {
+      encodings.add(encoding);
+      return this;
+   }
+}