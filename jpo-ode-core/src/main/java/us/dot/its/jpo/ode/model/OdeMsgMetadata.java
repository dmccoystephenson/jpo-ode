package us.dot.its.jpo.ode.model;

import us.dot.its.jpo.ode.util.DateTimeUtils;

public class OdeMsgMetadata extends OdeObject {

   public enum GeneratedBy {
   	TMC, OBU, RSU
	}

	private static final long serialVersionUID = 3979762143291085955L;

   private String payloadType;
   private SerialId serialId;
   private String odeReceivedAt;
<<<<<<< HEAD
   private Integer schemaVersion = 3;
=======
   private Integer schemaVersion = 2;
   private String generatedAt;
   private GeneratedBy generatedBy;
   private boolean validSignature = false;
   private boolean sanitized = false;
>>>>>>> 207e3e82
   
   
   public OdeMsgMetadata() {
       this(OdeMsgPayload.class.getName(), new SerialId(), DateTimeUtils.now());
   }

   public OdeMsgMetadata(OdeMsgPayload payload) {
      this(payload, new SerialId(), DateTimeUtils.now());
   }

   private OdeMsgMetadata(OdeMsgPayload payload, 
                         SerialId serialId,
                         String receivedAt) {
       this(payload.getClass().getName(),
               serialId,
               receivedAt);
   }

    private OdeMsgMetadata(String payloadType, SerialId serialId, String receivedAt) {
        super();
        this.payloadType = payloadType;
        this.serialId = serialId;
        this.odeReceivedAt = receivedAt;
    }

    public String getPayloadType() {
        return payloadType;
    }

    public OdeMsgMetadata setPayloadType(OdeDataType payloadType) {
        this.payloadType = payloadType.getShortName();
        return this;
    }

    public OdeMsgMetadata setPayloadType(String payloadType) {
        this.payloadType = payloadType;
        return this;
    }

    public SerialId getSerialId() {
        return serialId;
    }

    public void setSerialId(SerialId serialId) {
        this.serialId = serialId;
    }

    public String getReceivedAt() {
        return odeReceivedAt;
    }

    public void setReceivedAt(String receivedAt) {
        this.odeReceivedAt = receivedAt;
    }
    
    public Integer getSchemaVersion() {
       return schemaVersion;
    }

    public void setSchemaVersion(Integer schemaVersion) {
       this.schemaVersion = schemaVersion;
    }

<<<<<<< HEAD
    @Override
    public int hashCode() {
        final int prime = 31;
        int result = super.hashCode();
        result = prime * result + ((payloadType == null) ? 0 : payloadType.hashCode());
        result = prime * result + ((serialId == null) ? 0 : serialId.hashCode());
        result = prime * result + ((odeReceivedAt == null) ? 0 : odeReceivedAt.hashCode());
        result = prime * result + ((schemaVersion == null) ? 0: schemaVersion.hashCode());
        return result;
    }

    @Override
    public boolean equals(Object obj) {
        if (this == obj)
            return true;
        if (!super.equals(obj))
            return false;
        if (getClass() != obj.getClass())
            return false;
        OdeMsgMetadata other = (OdeMsgMetadata) obj;
        if (payloadType == null) {
            if (other.payloadType != null)
                return false;
        } else if (!payloadType.equals(other.payloadType))
            return false;
        if (serialId == null) {
            if (other.serialId != null)
                return false;
        } else if (!serialId.equals(other.serialId))
            return false;
        if (odeReceivedAt == null) {
            if (other.odeReceivedAt != null)
                return false;
        } else if (!odeReceivedAt.equals(other.odeReceivedAt))
            return false;
        if (schemaVersion == null) {
           if (other.schemaVersion != null) 
              return false;
        } else if (!schemaVersion.equals(other.schemaVersion))
           return false;
        return true;
    }
=======
    public String getGeneratedAt() {
		return generatedAt;
	}

	public void setGeneratedAt(String generatedAt) {
		this.generatedAt = generatedAt;
	}

	public GeneratedBy getGeneratedBy() {
		return generatedBy;
	}

	public void setGeneratedBy(GeneratedBy generatedBy) {
		this.generatedBy = generatedBy;
	}

	public boolean isValidSignature() {
		return validSignature;
	}

	public void setValidSignature(boolean validSignature) {
		this.validSignature = validSignature;
	}

	public boolean isSanitized() {
		return sanitized;
	}

	public void setSanitized(boolean sanitized) {
		this.sanitized = sanitized;
	}

	@Override
	public int hashCode() {
		final int prime = 31;
		int result = 1;
		result = prime * result + ((generatedAt == null) ? 0 : generatedAt.hashCode());
		result = prime * result + ((generatedBy == null) ? 0 : generatedBy.hashCode());
		result = prime * result + ((payloadType == null) ? 0 : payloadType.hashCode());
		result = prime * result + ((odeReceivedAt == null) ? 0 : odeReceivedAt.hashCode());
		result = prime * result + (sanitized ? 1231 : 1237);
		result = prime * result + ((schemaVersion == null) ? 0 : schemaVersion.hashCode());
		result = prime * result + ((serialId == null) ? 0 : serialId.hashCode());
		result = prime * result + (validSignature ? 1231 : 1237);
		return result;
	}

	@Override
	public boolean equals(Object obj) {
		if (this == obj)
			return true;
		if (obj == null)
			return false;
		if (getClass() != obj.getClass())
			return false;
		OdeMsgMetadata other = (OdeMsgMetadata) obj;
		if (generatedAt == null) {
			if (other.generatedAt != null)
				return false;
		} else if (!generatedAt.equals(other.generatedAt))
			return false;
		if (generatedBy == null) {
			if (other.generatedBy != null)
				return false;
		} else if (!generatedBy.equals(other.generatedBy))
			return false;
		if (payloadType == null) {
			if (other.payloadType != null)
				return false;
		} else if (!payloadType.equals(other.payloadType))
			return false;
		if (odeReceivedAt == null) {
			if (other.odeReceivedAt != null)
				return false;
		} else if (!odeReceivedAt.equals(other.odeReceivedAt))
			return false;
		if (sanitized != other.sanitized)
			return false;
		if (schemaVersion == null) {
			if (other.schemaVersion != null)
				return false;
		} else if (!schemaVersion.equals(other.schemaVersion))
			return false;
		if (serialId == null) {
			if (other.serialId != null)
				return false;
		} else if (!serialId.equals(other.serialId))
			return false;
		if (validSignature != other.validSignature)
			return false;
		return true;
	}
>>>>>>> 207e3e82

}<|MERGE_RESOLUTION|>--- conflicted
+++ resolved
@@ -13,15 +13,11 @@
    private String payloadType;
    private SerialId serialId;
    private String odeReceivedAt;
-<<<<<<< HEAD
-   private Integer schemaVersion = 3;
-=======
    private Integer schemaVersion = 2;
    private String generatedAt;
    private GeneratedBy generatedBy;
    private boolean validSignature = false;
    private boolean sanitized = false;
->>>>>>> 207e3e82
    
    
    public OdeMsgMetadata() {
@@ -85,50 +81,6 @@
        this.schemaVersion = schemaVersion;
     }
 
-<<<<<<< HEAD
-    @Override
-    public int hashCode() {
-        final int prime = 31;
-        int result = super.hashCode();
-        result = prime * result + ((payloadType == null) ? 0 : payloadType.hashCode());
-        result = prime * result + ((serialId == null) ? 0 : serialId.hashCode());
-        result = prime * result + ((odeReceivedAt == null) ? 0 : odeReceivedAt.hashCode());
-        result = prime * result + ((schemaVersion == null) ? 0: schemaVersion.hashCode());
-        return result;
-    }
-
-    @Override
-    public boolean equals(Object obj) {
-        if (this == obj)
-            return true;
-        if (!super.equals(obj))
-            return false;
-        if (getClass() != obj.getClass())
-            return false;
-        OdeMsgMetadata other = (OdeMsgMetadata) obj;
-        if (payloadType == null) {
-            if (other.payloadType != null)
-                return false;
-        } else if (!payloadType.equals(other.payloadType))
-            return false;
-        if (serialId == null) {
-            if (other.serialId != null)
-                return false;
-        } else if (!serialId.equals(other.serialId))
-            return false;
-        if (odeReceivedAt == null) {
-            if (other.odeReceivedAt != null)
-                return false;
-        } else if (!odeReceivedAt.equals(other.odeReceivedAt))
-            return false;
-        if (schemaVersion == null) {
-           if (other.schemaVersion != null) 
-              return false;
-        } else if (!schemaVersion.equals(other.schemaVersion))
-           return false;
-        return true;
-    }
-=======
     public String getGeneratedAt() {
 		return generatedAt;
 	}
@@ -221,6 +173,5 @@
 			return false;
 		return true;
 	}
->>>>>>> 207e3e82
 
 }