--- conflicted
+++ resolved
@@ -5,11 +5,7 @@
   <parent>
     <groupId>usdot.jpo.ode</groupId>
     <artifactId>jpo-ode</artifactId>
-<<<<<<< HEAD
-    <version>1.0.4-SNAPSHOT</version>
-=======
     <version>1.0.5-SNAPSHOT</version>
->>>>>>> 7e8b8155
   </parent>
 
   <artifactId>jpo-ode-core</artifactId>
@@ -27,20 +23,12 @@
     <dependency>
       <groupId>usdot.jpo.ode</groupId>
       <artifactId>jpo-ode-common</artifactId>
-<<<<<<< HEAD
-      <version>1.0.4-SNAPSHOT</version>
-=======
       <version>1.0.5-SNAPSHOT</version>
->>>>>>> 7e8b8155
     </dependency>
     <dependency>
       <groupId>usdot.jpo.ode</groupId>
       <artifactId>jpo-ode-plugins</artifactId>
-<<<<<<< HEAD
-      <version>1.0.4-SNAPSHOT</version>
-=======
       <version>1.0.5-SNAPSHOT</version>
->>>>>>> 7e8b8155
     </dependency>
     <dependency>
       <groupId>org.apache.httpcomponents</groupId>
