--- conflicted
+++ resolved
@@ -5,11 +5,7 @@
   <parent>
     <groupId>usdot.jpo.ode</groupId>
     <artifactId>jpo-ode</artifactId>
-<<<<<<< HEAD
-    <version>1.0.5</version>
-=======
     <version>1.0.7</version>
->>>>>>> 6dd22799
   </parent>
   
   <artifactId>jpo-ode-common</artifactId>
