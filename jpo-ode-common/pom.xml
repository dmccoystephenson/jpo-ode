<?xml version="1.0"?>
<project xmlns="http://maven.apache.org/POM/4.0.0"
	xmlns:xsi="http://www.w3.org/2001/XMLSchema-instance"
	xsi:schemaLocation="http://maven.apache.org/POM/4.0.0 http://maven.apache.org/xsd/maven-4.0.0.xsd">
	<modelVersion>4.0.0</modelVersion>

	<parent>
		<groupId>usdot.jpo.ode</groupId>
		<artifactId>jpo-ode</artifactId>
		<version>1.0.10-SNAPSHOT</version>
	</parent>

<<<<<<< HEAD
	<artifactId>jpo-ode-common</artifactId>
	<name>jpo-ode-common</name>
	<description>JPO ODE Common Components</description>
	<packaging>jar</packaging>

	<properties>
		<!-- SonarQube Properties -->
		<sonar.exclusions>src/main/java/us/dot/its/jpo/ode/util/GeoUtils.java</sonar.exclusions>
		<sonar.exclusions>src/main/java/us/dot/its/jpo/ode/util/WebSocketUtils.java</sonar.exclusions>
		<sonar.inclusions>src/main/java/us/dot/its/jpo/ode/util/*</sonar.inclusions>
		<sonar.inclusions>src/main/java/us/dot/its/jpo/ode/inet/*</sonar.inclusions>
	</properties>


	<dependencies>
		<dependency>
			<groupId>javax.xml.bind</groupId>
			<artifactId>jaxb-api</artifactId>
			<version>2.3.1</version>
		</dependency>
		<dependency>
			<groupId>org.json</groupId>
			<artifactId>json</artifactId>
		</dependency>
		<dependency>
			<groupId>com.google.code.gson</groupId>
			<artifactId>gson</artifactId>
		</dependency>
		<dependency>
			<groupId>com.fasterxml.jackson.core</groupId>
			<artifactId>jackson-databind</artifactId>
		</dependency>
		<dependency>
			<groupId>com.fasterxml.jackson.dataformat</groupId>
			<artifactId>jackson-dataformat-xml</artifactId>
		</dependency>
		<dependency>
			<groupId>javax.websocket</groupId>
			<artifactId>javax.websocket-client-api</artifactId>
			<version>1.1</version>
		</dependency>
		<dependency>
			<groupId>com.esotericsoftware</groupId>
			<artifactId>kryo</artifactId>
			<version>4.0.0</version>
		</dependency>
	</dependencies>
=======
  
  <dependencies>
    <dependency>
      <groupId>org.json</groupId>
      <artifactId>json</artifactId>
    </dependency>
    <dependency>
      <groupId>com.google.code.gson</groupId>
      <artifactId>gson</artifactId>
    </dependency>
    <dependency>
      <groupId>com.fasterxml.jackson.core</groupId>
      <artifactId>jackson-databind</artifactId>
    </dependency>
    <dependency>
    	<groupId>com.fasterxml.jackson.dataformat</groupId>
    	<artifactId>jackson-dataformat-xml</artifactId>
    </dependency>
		<dependency>
			<groupId>javax.xml.bind</groupId>
			<artifactId>jaxb-api</artifactId>
			<version>2.1</version>
		</dependency>
    <dependency>
      <groupId>javax.websocket</groupId>
      <artifactId>javax.websocket-client-api</artifactId>
      <version>1.1</version>
    </dependency>
    <dependency>
      <groupId>com.esotericsoftware</groupId>
      <artifactId>kryo</artifactId>
      <version>4.0.0</version>
    </dependency>
  </dependencies>
>>>>>>> 6f93eec8
</project>
<|MERGE_RESOLUTION|>--- conflicted
+++ resolved
@@ -10,7 +10,6 @@
 		<version>1.0.10-SNAPSHOT</version>
 	</parent>
 
-<<<<<<< HEAD
 	<artifactId>jpo-ode-common</artifactId>
 	<name>jpo-ode-common</name>
 	<description>JPO ODE Common Components</description>
@@ -58,40 +57,5 @@
 			<version>4.0.0</version>
 		</dependency>
 	</dependencies>
-=======
-  
-  <dependencies>
-    <dependency>
-      <groupId>org.json</groupId>
-      <artifactId>json</artifactId>
-    </dependency>
-    <dependency>
-      <groupId>com.google.code.gson</groupId>
-      <artifactId>gson</artifactId>
-    </dependency>
-    <dependency>
-      <groupId>com.fasterxml.jackson.core</groupId>
-      <artifactId>jackson-databind</artifactId>
-    </dependency>
-    <dependency>
-    	<groupId>com.fasterxml.jackson.dataformat</groupId>
-    	<artifactId>jackson-dataformat-xml</artifactId>
-    </dependency>
-		<dependency>
-			<groupId>javax.xml.bind</groupId>
-			<artifactId>jaxb-api</artifactId>
-			<version>2.1</version>
-		</dependency>
-    <dependency>
-      <groupId>javax.websocket</groupId>
-      <artifactId>javax.websocket-client-api</artifactId>
-      <version>1.1</version>
-    </dependency>
-    <dependency>
-      <groupId>com.esotericsoftware</groupId>
-      <artifactId>kryo</artifactId>
-      <version>4.0.0</version>
-    </dependency>
-  </dependencies>
->>>>>>> 6f93eec8
-</project>
+
+</project>