--- conflicted
+++ resolved
@@ -26,7 +26,6 @@
 
 public class CodecUtils {
 
-<<<<<<< HEAD
    private CodecUtils() {
    }
 
@@ -70,8 +69,8 @@
     * @param bytes
     * @return array of shorts
     */
-   public static short bytesToShort(byte[] bytes) {
-      return bytesToShorts(bytes)[0];
+   public static short bytesToShort(byte[] bytes, int offset, int length, ByteOrder bo) {
+      return bytesToShorts(bytes, offset, length, bo)[0];
    }
 
    /**
@@ -84,11 +83,11 @@
     * @param bytes
     * @return array of shorts
     */
-   public static short[] bytesToShorts(byte[] bytes) {
-      ByteBuffer buffer = ByteBuffer.allocate(bytes.length).order(ByteOrder.BIG_ENDIAN);
-      buffer.put(bytes);
+   public static short[] bytesToShorts(byte[] bytes, int offset, int length, ByteOrder bo) {
+      ByteBuffer buffer = ByteBuffer.allocate(length).order(bo);
+      buffer.put(bytes, offset, length);
       buffer.flip();
-      int numberOfShorts = bytes.length / 2;
+      int numberOfShorts = length / 2;
       short[] shorts = new short[numberOfShorts];
       for (int i = 0; i < numberOfShorts; i++) {
          shorts[i] = buffer.getShort();
@@ -98,10 +97,12 @@
 
    /**
     * Combines byte arrays.
+    * 
     * @param bytes
     * @return combined array
     * @throws IOException
     */
+
    public static byte[] mergeBytes(byte[]... bytes) throws IOException {
       ByteArrayOutputStream outputStream = new ByteArrayOutputStream();
       for (byte[] bArray : bytes) {
@@ -110,15 +111,31 @@
       return outputStream.toByteArray();
    }
 
-   public static long bytesToLong(byte[] bytes) {
-      return bytesToLongs(bytes)[0];
-   }
-
-   public static long[] bytesToLongs(byte[] bytes) {
-      ByteBuffer buffer = ByteBuffer.allocate(bytes.length).order(ByteOrder.BIG_ENDIAN);
-      buffer.put(bytes);
+   public static int bytesToInt(byte[] bytes, int offset, int length, ByteOrder bo) {
+      return bytesToInts(bytes, offset, length, bo)[0];
+   }
+
+   public static int[] bytesToInts(byte[] bytes, int offset, int length, ByteOrder bo) {
+      ByteBuffer buffer = ByteBuffer.allocate(length).order(bo);
+      buffer.put(bytes, offset, length);
       buffer.flip();
-      int numberOfLongs = bytes.length / 8;
+      int numberOfInts = length / 4;
+      int[] ints = new int[numberOfInts];
+      for (int i = 0; i < numberOfInts; i++) {
+         ints[i] = buffer.getInt();
+      }
+      return ints;
+   }
+
+   public static long bytesToLong(byte[] bytes, int offset, int length, ByteOrder bo) {
+      return bytesToLongs(bytes, offset, length, bo)[0];
+   }
+
+   public static long[] bytesToLongs(byte[] bytes, int offset, int length, ByteOrder bo) {
+      ByteBuffer buffer = ByteBuffer.allocate(length).order(bo);
+      buffer.put(bytes, offset, length);
+      buffer.flip();
+      int numberOfLongs = length / 8;
       long[] longs = new long[numberOfLongs];
       for (int i = 0; i < numberOfLongs; i++) {
          longs[i] = buffer.getLong();
@@ -189,139 +206,4 @@
       }
       return radix;
    }
-=======
-    private CodecUtils() {
-    }
-
-    public static byte[] shortsToBytes(short[] shorts) {
-        ByteBuffer buffer = ByteBuffer.allocate(shorts.length*2).order(ByteOrder.BIG_ENDIAN);
-        for (short num: shorts) {
-            buffer.putShort(num);
-        }
-        return buffer.array();
-    }
-    
-    public static byte[] shortToBytes(short number) {
-        short[] shorts = new short[] { number };
-        return shortsToBytes(shorts);
-    }
-    
-    public static short bytesToShort(byte[] bytes, int offset, int length, ByteOrder bo) {
-        return bytesToShorts(bytes, offset, length, bo)[0];
-    }
-    
-    public static short[] bytesToShorts(byte[] bytes, int offset, int length, ByteOrder bo) {
-        ByteBuffer buffer = ByteBuffer.allocate(length).order(bo);
-        buffer.put(bytes, offset, length);
-        buffer.flip();
-        int numberOfShorts = length / 2;
-        short[] shorts = new short[numberOfShorts];
-        for (int i = 0; i < numberOfShorts; i++) {
-            shorts[i] = buffer.getShort();
-        }
-        return shorts;
-    }
-    
-    public static int bytesToInt(byte[] bytes, int offset, int length, ByteOrder bo) {
-        return bytesToInts(bytes, offset, length, bo)[0];
-    }
-    
-    public static int[] bytesToInts(byte[] bytes, int offset, int length, ByteOrder bo) {
-        ByteBuffer buffer = ByteBuffer.allocate(length).order(bo);
-        buffer.put(bytes, offset, length);
-        buffer.flip();
-        int numberOfInts = length / 4;
-        int[] ints = new int[numberOfInts];
-        for (int i = 0; i < numberOfInts; i++) {
-            ints[i] = buffer.getInt();
-        }
-        return ints;
-    }
-    
-    public static long bytesToLong(byte[] bytes, int offset, int length, ByteOrder bo) {
-        return bytesToLongs(bytes, offset, length, bo)[0];
-    }
-    
-    public static long[] bytesToLongs(byte[] bytes, int offset, int length, ByteOrder bo) {
-        ByteBuffer buffer = ByteBuffer.allocate(length).order(bo);
-        buffer.put(bytes, offset, length);
-        buffer.flip();
-        int numberOfLongs = length / 8;
-        long[] longs = new long[numberOfLongs];
-        for (int i = 0; i < numberOfLongs; i++) {
-            longs[i] = buffer.getLong();
-        }
-        return longs;
-    }
-    
-    public static byte[] mergeBytes(byte[]... bytes) throws IOException {
-        ByteArrayOutputStream outputStream = new ByteArrayOutputStream();
-        for (byte[] bArray: bytes) {
-            outputStream.write(bArray);
-        }
-        return outputStream.toByteArray();
-    }
-    
-
-    public static String toHex(byte[] bytes) {
-        return bytes != null ? DatatypeConverter.printHexBinary(bytes) : "";
-    }
-
-    public static  byte[] fromHex(String hex) {
-        return DatatypeConverter.parseHexBinary(hex);
-    }
-
-    public static String toBase64(byte[] bytes) {
-        return bytes != null ? DatatypeConverter.printBase64Binary(bytes) : "";
-    }
-
-    public static byte[] fromBase64(String base64) {
-        return DatatypeConverter.parseBase64Binary(base64);
-    }
-
-    /**
-     * @param strShort String representation of a short integer value in binary or hex format.
-     *                  If the string is in binary format, the length must be exactly 16 1s and zeros.
-     *                  If Hex format, the length must be exactly 4 Hex digits.
-     * 
-     * @return a byte array equivalent of strShort 
-     */
-    public static byte[] shortStringToByteArray(String strShort) {
-        
-        byte[] byteArrayValue = null;
-        
-        int radix = radixOf(strShort);
-
-        if (radix == 0) {
-            byteArrayValue = new byte[2]; //NOSONAR
-        } else {
-            byteArrayValue = 
-                    Arrays.copyOfRange(ByteBuffer.allocate(4).putInt(
-                        Integer.parseUnsignedInt(strShort, radix)).array(), 2, 4);
-        }
-
-        return byteArrayValue;
-     }
-
-    /**
-     * @param strShort String representation of a short integer value in binary or hex format.
-     *                  If strShort is in binary format, the length must be exactly 16 ones and zeros.
-     *                  If strShort is in Hex format, the length must be exactly 4 Hex digits.
-     * @return The radix of the strShort: Currently supporting only binary and hex, therefore
-     *         the return value is either 2 or 16 
-     */
-    private static int radixOf(String strShort) {
-        int radix = 0;
-        if (strShort == null || strShort.length() == 0) {
-           radix = 0;
-        } else if (strShort.length() == 16) {
-           radix = 2;
-        } else if (strShort.length() == 4) {
-           radix = 16;
-        } else {
-           throw new IllegalArgumentException("Short String length is invalid: " + strShort.length());
-        }
-        return radix;
-    }
->>>>>>> 436e076c
 }