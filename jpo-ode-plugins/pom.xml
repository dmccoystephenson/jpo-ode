<?xml version="1.0" encoding="UTF-8"?>
<project xmlns="http://maven.apache.org/POM/4.0.0" xmlns:xsi="http://www.w3.org/2001/XMLSchema-instance" xsi:schemaLocation="http://maven.apache.org/POM/4.0.0 http://maven.apache.org/xsd/maven-4.0.0.xsd">
  <modelVersion>4.0.0</modelVersion>

  <artifactId>jpo-ode-plugins</artifactId>
  <packaging>jar</packaging>

  <name>jpo-ode-plugins</name>
  <description>JPO ODE Plugins Library</description>

  <parent>
    <groupId>usdot.jpo.ode</groupId>
    <artifactId>jpo-ode</artifactId>
<<<<<<< HEAD
    <version>1.0.5</version>
=======
    <version>1.0.7</version>
>>>>>>> 6dd22799
  </parent>
  <properties>
    <!-- SonarQube Properties -->
    <sonar.exclusions>
      src/main/java/us/dot/its/jpo/ode/plugin/*.java,
      src/main/java/us/dot/its/jpo/ode/plugin/ieee1609dot2/*.java,
      src/main/java/us/dot/its/jpo/ode/plugin/j2735/J2735*.java,
      src/main/java/us/dot/its/jpo/ode/plugin/j2735/OdeTravelerInformationMessage.java,
      src/main/java/us/dot/its/jpo/ode/plugin/j2735/timstorage/*.java
    </sonar.exclusions>
  </properties>
  <dependencies>
    <dependency>
      <groupId>usdot.jpo.ode</groupId>
      <artifactId>jpo-ode-common</artifactId>
<<<<<<< HEAD
      <version>1.0.5</version>
=======
      <version>1.0.7</version>
>>>>>>> 6dd22799
    </dependency>
    <!-- TODO open-ode
    <dependency>
      <groupId>gov.usdot</groupId>
      <artifactId>fedgov-cv-security-2016</artifactId>
      <version>1.0.0-SNAPSHOT</version>
    </dependency>
    -->
    <dependency>
      <groupId>org.slf4j</groupId>
      <artifactId>slf4j-api</artifactId>
    </dependency>
    <dependency>
        <groupId>ch.qos.logback</groupId>
        <artifactId>logback-core</artifactId>
    </dependency>
  </dependencies>
</project><|MERGE_RESOLUTION|>--- conflicted
+++ resolved
@@ -11,11 +11,7 @@
   <parent>
     <groupId>usdot.jpo.ode</groupId>
     <artifactId>jpo-ode</artifactId>
-<<<<<<< HEAD
-    <version>1.0.5</version>
-=======
     <version>1.0.7</version>
->>>>>>> 6dd22799
   </parent>
   <properties>
     <!-- SonarQube Properties -->
@@ -31,11 +27,7 @@
     <dependency>
       <groupId>usdot.jpo.ode</groupId>
       <artifactId>jpo-ode-common</artifactId>
-<<<<<<< HEAD
-      <version>1.0.5</version>
-=======
       <version>1.0.7</version>
->>>>>>> 6dd22799
     </dependency>
     <!-- TODO open-ode
     <dependency>
