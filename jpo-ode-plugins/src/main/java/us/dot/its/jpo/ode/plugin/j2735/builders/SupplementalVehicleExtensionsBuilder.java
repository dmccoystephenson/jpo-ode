--- conflicted
+++ resolved
@@ -16,19 +16,12 @@
        throw new UnsupportedOperationException();
     }
 
-<<<<<<< HEAD
-    public static J2735SupplementalVehicleExtensions genericSupplementalVehicleExtensions(J2735BsmPart2Content part2Content, 
-            JsonNode sve) {
-        J2735SupplementalVehicleExtensions genericSVE = new J2735SupplementalVehicleExtensions();
-        part2Content.setValue(genericSVE);
-=======
     public static J2735SupplementalVehicleExtensions evaluateSupplementalVehicleExtensions(J2735BsmPart2Content part2Content,
             JsonNode sve) {
         J2735SupplementalVehicleExtensions genericSVE = new J2735SupplementalVehicleExtensions();
         
         J2735SpecialVehicleExtensions specVeh = new J2735SpecialVehicleExtensions();
         part2Content.setValue(specVeh);
->>>>>>> 37e0ce71
 
         // All elements of this class are optional
         if (sve.has("classification")) {
