package us.dot.its.jpo.ode.plugin.j2735.builders;

import java.util.Iterator;
import java.util.List;

import com.fasterxml.jackson.databind.JsonNode;

import us.dot.its.jpo.ode.plugin.j2735.J2735BsmPart2Content;

public class BsmPart2ContentBuilder {

   private BsmPart2ContentBuilder() {
      throw new UnsupportedOperationException();
   }

   public static class BsmPart2ContentBuilderException extends Exception {

      private static final long serialVersionUID = 7318127023245642955L;

      public BsmPart2ContentBuilderException(String msg) {
         super(msg);
      }

      public BsmPart2ContentBuilderException(String msg, Exception e) {
         super(msg, e);
      }

   }

   public static J2735BsmPart2Content genericPart2Content(JsonNode part2Content)
         throws BsmPart2ContentBuilderException {

      JsonNode partII_Id = part2Content.get("partII-Id");

      JsonNode part2value = part2Content.get("partII-Value");

      if (null != partII_Id && null != part2value) {
         return buildContent(J2735BsmPart2Content.J2735BsmPart2Id.values()[partII_Id.asInt()], part2value);
      } else {
         return null;
      }
   }

   private static J2735BsmPart2Content buildContent(J2735BsmPart2Content.J2735BsmPart2Id id, JsonNode openType)
         throws BsmPart2ContentBuilderException {

      J2735BsmPart2Content part2Content = new J2735BsmPart2Content();
      part2Content.setId(id);

      switch (id) {
      case VehicleSafetyExtensions:
         VehicleSafetyExtensionsBuilder.evaluateVehicleSafetyExt(part2Content, openType.get(id.name()));
         break;
      case SpecialVehicleExtensions:
         SpecialVehicleExtensionsBuilder.evaluateSpecialVehicleExt(part2Content, openType.get(id.name()));
         break;
      case SupplementalVehicleExtensions:
<<<<<<< HEAD
         SupplementalVehicleExtensionsBuilder.genericSupplementalVehicleExtensions(part2Content,
               openType.get(id.name()));
=======
         SupplementalVehicleExtensionsBuilder.evaluateSupplementalVehicleExtensions(part2Content, openType.get(id.name()));
>>>>>>> 37e0ce71
         break;
      }
      return part2Content;
   }

   // TODO - this is backwards?
   // public enum VehicleEventFlagsNames {
   // eventWipersCeventAirBagDeploymenthanged, eventDisabledVehicle,
   // eventFlatTire, eventWipersChanged, eventLightsChanged, eventHardBraking,
   // eventReserved1, eventHazardousMaterials, eventStabilityControlactivated,
   // eventTractionControlLoss, eventABSactivated, eventStopLineViolation,
   // eventHazardLights
   // }

   public enum VehicleEventFlagsNames {
      eventHazardLights, eventStopLineViolation, eventABSactivated, eventTractionControlLoss, eventStabilityControlactivated, eventHazardousMaterials, eventReserved1, eventHardBraking, eventLightsChanged, eventWipersChanged, eventFlatTire, eventDisabledVehicle, eventAirBagDeployment
   }

   public enum ExteriorLightsNames {
      lowBeamHeadlightsOn, highBeamHeadlightsOn, leftTurnSignalOn, rightTurnSignalOn, hazardSignalOn, automaticLightControlOn, daytimeRunningLightsOn, fogLightOn, parkingLightsOn
   }

   public static void buildGenericPart2(List<JsonNode> elements, List<J2735BsmPart2Content> partII)
         throws BsmPart2ContentBuilderException {
      if (elements != null) {
         Iterator<JsonNode> iter = elements.iterator();

         while (iter.hasNext()) {
            partII.add(BsmPart2ContentBuilder.genericPart2Content(iter.next()));
         }
      }
   }
}<|MERGE_RESOLUTION|>--- conflicted
+++ resolved
@@ -55,12 +55,7 @@
          SpecialVehicleExtensionsBuilder.evaluateSpecialVehicleExt(part2Content, openType.get(id.name()));
          break;
       case SupplementalVehicleExtensions:
-<<<<<<< HEAD
-         SupplementalVehicleExtensionsBuilder.genericSupplementalVehicleExtensions(part2Content,
-               openType.get(id.name()));
-=======
          SupplementalVehicleExtensionsBuilder.evaluateSupplementalVehicleExtensions(part2Content, openType.get(id.name()));
->>>>>>> 37e0ce71
          break;
       }
       return part2Content;
