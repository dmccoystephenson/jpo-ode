package us.dot.its.jpo.ode.plugin.j2735.builders;

import java.math.BigDecimal;

import com.fasterxml.jackson.databind.JsonNode;

import us.dot.its.jpo.ode.plugin.j2735.J2735BsmCoreData;
import us.dot.its.jpo.ode.plugin.j2735.J2735Position3D;
import us.dot.its.jpo.ode.plugin.j2735.J2735TransmissionState;

public class BsmCoreDataBuilder {
    
    private BsmCoreDataBuilder() {
       throw new UnsupportedOperationException();
    }

    public static J2735BsmCoreData genericBsmCoreData(JsonNode coreData) {
        J2735BsmCoreData genericBsmCoreData = new J2735BsmCoreData();

        genericBsmCoreData.setMsgCnt(coreData.get("msgCnt").intValue());

<<<<<<< HEAD
        genericBsmCoreData.setId(CodecUtils.toHex(coreData.get("id").asText().getBytes()));
=======
        genericBsmCoreData.setId(coreData.get("id").asText());
>>>>>>> 0e6dfce0

        if (coreData.get("secMark").intValue() != 65535) {
            genericBsmCoreData.setSecMark(coreData.get("secMark").intValue());
        } else {
            genericBsmCoreData.setSecMark(null);
        }

<<<<<<< HEAD
        genericBsmCoreData.setPosition(new J2735Position3D(
              coreData.get("lat").longValue(), 
              coreData.get("long").longValue(),
              coreData.get("elev").longValue()));

        genericBsmCoreData.setAccelSet(AccelerationSet4WayBuilder.genericAccelerationSet4Way(
           coreData.get("accelSet")));

        genericBsmCoreData.setAccuracy(PositionalAccuracyBuilder.genericPositionalAccuracy(
           coreData.get("accuracy")));

        String transmission = coreData.get("transmission").asText();
        if (transmission != null && !transmission.equals("UNAVAILABLE")) {
                genericBsmCoreData.setTransmission(J2735TransmissionState.valueOf(transmission));
        }
=======
         genericBsmCoreData.setPosition(new J2735Position3D(LatitudeBuilder.genericLatitude(coreData.get("lat")),
               LongitudeBuilder.genericLongitude(coreData.get("long")),
               ElevationBuilder.genericElevation(coreData.get("elev"))));

        genericBsmCoreData.setAccelSet(AccelerationSet4WayBuilder.genericAccelerationSet4Way(coreData.get("accelSet")));

        genericBsmCoreData.setAccuracy(PositionalAccuracyBuilder.genericPositionalAccuracy(coreData.get("accuracy")));

        JsonNode transmission = coreData.get("transmission");
        if (transmission != null && transmission.intValue() != J2735TransmissionState.UNAVAILABLE.ordinal()) {
                genericBsmCoreData.setTransmission(J2735TransmissionState.values()[transmission.intValue()]);
            }
>>>>>>> 0e6dfce0

        // speed is received in units of 0.02 m/s
        genericBsmCoreData.setSpeed(SpeedOrVelocityBuilder.genericSpeed(coreData.get("speed")));

<<<<<<< HEAD
        JsonNode heading = coreData.get("heading");
        if (heading != null) {
            // Heading ::= INTEGER (0..28800)
            // -- LSB of 0.0125 degrees
            // -- A range of 0 to 359.9875 degrees
            genericBsmCoreData.setHeading(HeadingBuilder.genericHeading(heading));
=======
        if (coreData.get("heading") != null) {
            // Heading ::= INTEGER (0..28800)
            // -- LSB of 0.0125 degrees
            // -- A range of 0 to 359.9875 degrees
            genericBsmCoreData.setHeading(HeadingBuilder.genericHeading(coreData.get("heading")));
>>>>>>> 0e6dfce0
        }

        genericBsmCoreData.setAngle(steeringAngle(coreData.get("angle")));
        genericBsmCoreData.setBrakes(BrakeSystemStatusBuilder.genericBrakeSystemStatus(coreData.get("brakes")));
<<<<<<< HEAD
        genericBsmCoreData.setSize(VehicleSizeBuilder.genericVehicleSizeBuilder(coreData.get("size")));
=======
        genericBsmCoreData.setSize(VehicleSizeBuilder.genericVehicleSize(coreData.get("size")));
>>>>>>> 0e6dfce0

        return genericBsmCoreData;
    }

<<<<<<< HEAD
    private static BigDecimal steeringAngle(JsonNode steeringWhealAngle) {
=======
    private static BigDecimal steeringAngle(JsonNode steeringWheelAngle) {
>>>>>>> 0e6dfce0
        // SteeringWheelAngle ::= OCTET STRING (SIZE(1))
        // -- LSB units of 1.5 degrees.
        // -- a range of -189 to +189 degrees
        // -- 0x01 = 00 = +1.5 deg
        // -- 0x81 = -126 = -189 deg and beyond
        // -- 0x7E = +126 = +189 deg and beyond
        // -- 0x7F = +127 to be used for unavailable
        BigDecimal angle = null;
        if (steeringWheelAngle != null && steeringWheelAngle.intValue() != 0x7F) {
            angle = BigDecimal.valueOf(steeringWheelAngle.intValue() * (long)15, 1);
        }
        return angle;
    }

}<|MERGE_RESOLUTION|>--- conflicted
+++ resolved
@@ -19,11 +19,7 @@
 
         genericBsmCoreData.setMsgCnt(coreData.get("msgCnt").intValue());
 
-<<<<<<< HEAD
-        genericBsmCoreData.setId(CodecUtils.toHex(coreData.get("id").asText().getBytes()));
-=======
         genericBsmCoreData.setId(coreData.get("id").asText());
->>>>>>> 0e6dfce0
 
         if (coreData.get("secMark").intValue() != 65535) {
             genericBsmCoreData.setSecMark(coreData.get("secMark").intValue());
@@ -31,23 +27,6 @@
             genericBsmCoreData.setSecMark(null);
         }
 
-<<<<<<< HEAD
-        genericBsmCoreData.setPosition(new J2735Position3D(
-              coreData.get("lat").longValue(), 
-              coreData.get("long").longValue(),
-              coreData.get("elev").longValue()));
-
-        genericBsmCoreData.setAccelSet(AccelerationSet4WayBuilder.genericAccelerationSet4Way(
-           coreData.get("accelSet")));
-
-        genericBsmCoreData.setAccuracy(PositionalAccuracyBuilder.genericPositionalAccuracy(
-           coreData.get("accuracy")));
-
-        String transmission = coreData.get("transmission").asText();
-        if (transmission != null && !transmission.equals("UNAVAILABLE")) {
-                genericBsmCoreData.setTransmission(J2735TransmissionState.valueOf(transmission));
-        }
-=======
          genericBsmCoreData.setPosition(new J2735Position3D(LatitudeBuilder.genericLatitude(coreData.get("lat")),
                LongitudeBuilder.genericLongitude(coreData.get("long")),
                ElevationBuilder.genericElevation(coreData.get("elev"))));
@@ -57,46 +36,32 @@
         genericBsmCoreData.setAccuracy(PositionalAccuracyBuilder.genericPositionalAccuracy(coreData.get("accuracy")));
 
         JsonNode transmission = coreData.get("transmission");
-        if (transmission != null && transmission.intValue() != J2735TransmissionState.UNAVAILABLE.ordinal()) {
-                genericBsmCoreData.setTransmission(J2735TransmissionState.values()[transmission.intValue()]);
-            }
->>>>>>> 0e6dfce0
+        if (transmission != null) {
+           int trans = transmission.intValue();
+           if (trans != J2735TransmissionState.UNAVAILABLE.ordinal()) {
+              genericBsmCoreData.setTransmission(J2735TransmissionState.values()[trans]);
+           }
+        }
 
         // speed is received in units of 0.02 m/s
         genericBsmCoreData.setSpeed(SpeedOrVelocityBuilder.genericSpeed(coreData.get("speed")));
 
-<<<<<<< HEAD
         JsonNode heading = coreData.get("heading");
         if (heading != null) {
             // Heading ::= INTEGER (0..28800)
             // -- LSB of 0.0125 degrees
             // -- A range of 0 to 359.9875 degrees
             genericBsmCoreData.setHeading(HeadingBuilder.genericHeading(heading));
-=======
-        if (coreData.get("heading") != null) {
-            // Heading ::= INTEGER (0..28800)
-            // -- LSB of 0.0125 degrees
-            // -- A range of 0 to 359.9875 degrees
-            genericBsmCoreData.setHeading(HeadingBuilder.genericHeading(coreData.get("heading")));
->>>>>>> 0e6dfce0
         }
 
         genericBsmCoreData.setAngle(steeringAngle(coreData.get("angle")));
         genericBsmCoreData.setBrakes(BrakeSystemStatusBuilder.genericBrakeSystemStatus(coreData.get("brakes")));
-<<<<<<< HEAD
-        genericBsmCoreData.setSize(VehicleSizeBuilder.genericVehicleSizeBuilder(coreData.get("size")));
-=======
         genericBsmCoreData.setSize(VehicleSizeBuilder.genericVehicleSize(coreData.get("size")));
->>>>>>> 0e6dfce0
 
         return genericBsmCoreData;
     }
 
-<<<<<<< HEAD
-    private static BigDecimal steeringAngle(JsonNode steeringWhealAngle) {
-=======
     private static BigDecimal steeringAngle(JsonNode steeringWheelAngle) {
->>>>>>> 0e6dfce0
         // SteeringWheelAngle ::= OCTET STRING (SIZE(1))
         // -- LSB units of 1.5 degrees.
         // -- a range of -189 to +189 degrees
