--- conflicted
+++ resolved
@@ -8,13 +8,8 @@
       throw new UnsupportedOperationException();
    }
 
-<<<<<<< HEAD
    public static int laneWidth(BigDecimal jlw) {
       return (jlw.scaleByPowerOfTen(2).intValue());
-=======
-   public static long laneWidth(BigDecimal jlw) {
-      return jlw.scaleByPowerOfTen(2).longValue();
->>>>>>> 049d4f07
    }
 
 }