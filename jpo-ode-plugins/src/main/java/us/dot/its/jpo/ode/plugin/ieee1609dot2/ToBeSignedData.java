package us.dot.its.jpo.ode.plugin.ieee1609dot2;

import us.dot.its.jpo.ode.plugin.asn1.Asn1Object;

public class ToBeSignedData extends Asn1Object {
<<<<<<< HEAD
   private static final long serialVersionUID = 3910789690270732090L;
=======
   
   private static final long serialVersionUID = 4662545225498639272L;
   
   private SignedDataPayload payload;
   private HeaderInfo headerInfo;
   
   public SignedDataPayload getPayload() {
      return payload;
   }
   public void setPayload(SignedDataPayload payload) {
      this.payload = payload;
   }
   public HeaderInfo getHeaderInfo() {
      return headerInfo;
   }
   public void setHeaderInfo(HeaderInfo headerInfo) {
      this.headerInfo = headerInfo;
   }

>>>>>>> 55b14974
}
<|MERGE_RESOLUTION|>--- conflicted
+++ resolved
@@ -1,29 +1,26 @@
-package us.dot.its.jpo.ode.plugin.ieee1609dot2;
-
-import us.dot.its.jpo.ode.plugin.asn1.Asn1Object;
-
-public class ToBeSignedData extends Asn1Object {
-<<<<<<< HEAD
-   private static final long serialVersionUID = 3910789690270732090L;
-=======
-   
-   private static final long serialVersionUID = 4662545225498639272L;
-   
-   private SignedDataPayload payload;
-   private HeaderInfo headerInfo;
-   
-   public SignedDataPayload getPayload() {
-      return payload;
-   }
-   public void setPayload(SignedDataPayload payload) {
-      this.payload = payload;
-   }
-   public HeaderInfo getHeaderInfo() {
-      return headerInfo;
-   }
-   public void setHeaderInfo(HeaderInfo headerInfo) {
-      this.headerInfo = headerInfo;
-   }
-
->>>>>>> 55b14974
-}
+package us.dot.its.jpo.ode.plugin.ieee1609dot2;
+
+import us.dot.its.jpo.ode.plugin.asn1.Asn1Object;
+
+public class ToBeSignedData extends Asn1Object {
+   
+   private static final long serialVersionUID = 4662545225498639272L;
+   
+// TODO open-ode
+//   private SignedDataPayload payload;
+//   private HeaderInfo headerInfo;
+//   
+//   public SignedDataPayload getPayload() {
+//      return payload;
+//   }
+//   public void setPayload(SignedDataPayload payload) {
+//      this.payload = payload;
+//   }
+//   public HeaderInfo getHeaderInfo() {
+//      return headerInfo;
+//   }
+//   public void setHeaderInfo(HeaderInfo headerInfo) {
+//      this.headerInfo = headerInfo;
+//   }
+
+}