--- conflicted
+++ resolved
@@ -6,33 +6,20 @@
 import com.fasterxml.jackson.databind.JsonNode;
 
 public class HeadingBuilder {
-<<<<<<< HEAD
-    
-    public static BigDecimal genericHeading(JsonNode heading) {
-        return AngleBuilder.longToDecimal(heading.asLong()).setScale(1, RoundingMode.HALF_DOWN);
-    }
-=======
->>>>>>> 241caa83
 
    public static BigDecimal genericHeading(JsonNode heading) {
       return genericHeading(heading.asLong());
    }
 
    public static BigDecimal genericHeading(long heading) {
-      return AngleBuilder.longToDecimal(heading);
+      return AngleBuilder.longToDecimal(heading).setScale(1, RoundingMode.HALF_DOWN);
    }
 
    public static BigDecimal genericCoarseHeading(JsonNode coarseHeading) {
 
-<<<<<<< HEAD
-        if (coarseHeading.asInt() != 240) {
-            result = BigDecimal.valueOf(coarseHeading.asLong() * 15, 1).setScale(1, RoundingMode.HALF_DOWN);
-        }
-=======
       if (coarseHeading.asInt() < 0 || coarseHeading.asInt() > 240) {
          throw new IllegalArgumentException("Coarse heading value out of bounds");
       }
->>>>>>> 241caa83
 
       BigDecimal result = null;
 
