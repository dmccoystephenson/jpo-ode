--- conflicted
+++ resolved
@@ -12,13 +12,8 @@
    @JsonProperty("lat")
    private String lat;
 
-<<<<<<< HEAD
    @JsonProperty("long")
-   private String llong; // TODO needs to be "long"
-=======
-   @JsonProperty("llong")
    private String llong;
->>>>>>> 9687e5b7
 
    @JsonProperty("elevation")
    private String elevation;
