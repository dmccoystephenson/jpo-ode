/*******************************************************************************
 * Copyright 2018 572682
 * 
 * Licensed under the Apache License, Version 2.0 (the "License"); you may not
 * use this file except in compliance with the License.  You may obtain a copy
 * of the License at
 * 
 *   http://www.apache.org/licenses/LICENSE-2.0
 * 
 * Unless required by applicable law or agreed to in writing, software
 * distributed under the License is distributed on an "AS IS" BASIS, WITHOUT
 * WARRANTIES OR CONDITIONS OF ANY KIND, either express or implied.  See the
 * License for the specific language governing permissions and limitations under
 * the License.
 ******************************************************************************/
package us.dot.its.jpo.ode.plugin.j2735;

import java.util.HashMap;
import java.util.Map;

public enum J2735DSRCmsgID {

<<<<<<< HEAD
   BasicSafetyMessage(20), TravelerInformation(31), SPATMessage(19), SSMMessage(30);
=======
   BasicSafetyMessage(20), TravelerInformation(31), SPATMessage(19), MAPMessage(18);
>>>>>>> e90d1476

    private int msgID;

    private static Map<Integer, J2735DSRCmsgID> map = new HashMap<>();

    static {
        for (J2735DSRCmsgID cur : J2735DSRCmsgID.values()) {
            map.put(cur.msgID, cur);
        }
    }

    private J2735DSRCmsgID(int id) {
        msgID = id;
    }

    public static J2735DSRCmsgID valueOf(int id) {
        return map.get(id);
    }

    public int getMsgID() {
        return msgID;
    }

    public void setMsgID(int msgID) {
        this.msgID = msgID;
    }

    
}<|MERGE_RESOLUTION|>--- conflicted
+++ resolved
@@ -20,11 +20,7 @@
 
 public enum J2735DSRCmsgID {
 
-<<<<<<< HEAD
-   BasicSafetyMessage(20), TravelerInformation(31), SPATMessage(19), SSMMessage(30);
-=======
-   BasicSafetyMessage(20), TravelerInformation(31), SPATMessage(19), MAPMessage(18);
->>>>>>> e90d1476
+   BasicSafetyMessage(20), TravelerInformation(31), SPATMessage(19), MAPMessage(18), SSMMessage(30);
 
     private int msgID;
 
