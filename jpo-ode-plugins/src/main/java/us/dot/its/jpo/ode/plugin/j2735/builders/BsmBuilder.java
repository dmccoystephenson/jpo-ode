package us.dot.its.jpo.ode.plugin.j2735.builders;

import com.fasterxml.jackson.databind.JsonNode;

import us.dot.its.jpo.ode.plugin.j2735.J2735Bsm;

public class BsmBuilder {
    
    private BsmBuilder() {
        throw new UnsupportedOperationException();
    }

    public static J2735Bsm genericBsm(JsonNode basicSafetyMessage) {
        J2735Bsm genericBsm = new J2735Bsm();
        JsonNode coreData = basicSafetyMessage.get("coreData");
        if (coreData != null) {
            genericBsm.setCoreData(BsmCoreDataBuilder.genericBsmCoreData(coreData));
        }

<<<<<<< HEAD
//        JsonNode partII = basicSafetyMessage.get("partII");
//        if (partII != null) {
//           BsmPart2ContentBuilder.buildGenericPart2(partII, genericBsm.getPartII());
//        }
=======
        JsonNode partII = basicSafetyMessage.get("partII");
        if (partII != null) {
           //TODO
           //BsmPart2ContentBuilder.buildGenericPart2(partII, genericBsm.getPartII());
        }
>>>>>>> 0e6dfce0

        return genericBsm;
    }

}<|MERGE_RESOLUTION|>--- conflicted
+++ resolved
@@ -17,18 +17,11 @@
             genericBsm.setCoreData(BsmCoreDataBuilder.genericBsmCoreData(coreData));
         }
 
-<<<<<<< HEAD
-//        JsonNode partII = basicSafetyMessage.get("partII");
-//        if (partII != null) {
-//           BsmPart2ContentBuilder.buildGenericPart2(partII, genericBsm.getPartII());
-//        }
-=======
         JsonNode partII = basicSafetyMessage.get("partII");
         if (partII != null) {
            //TODO
            //BsmPart2ContentBuilder.buildGenericPart2(partII, genericBsm.getPartII());
         }
->>>>>>> 0e6dfce0
 
         return genericBsm;
     }
